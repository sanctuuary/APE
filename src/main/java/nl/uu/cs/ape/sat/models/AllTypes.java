package nl.uu.cs.ape.sat.models;

import nl.uu.cs.ape.sat.models.enums.NodeType;
import nl.uu.cs.ape.sat.models.logic.constructs.PredicateLabel;
import nl.uu.cs.ape.sat.models.logic.constructs.TaxonomyPredicate;
import nl.uu.cs.ape.sat.configuration.APECoreConfig;
import nl.uu.cs.ape.sat.utils.APEDimensionsException;
import nl.uu.cs.ape.sat.utils.APEUtils;

import java.util.*;
import java.util.stream.Collectors;
import java.util.stream.Stream;

/**
 * The {@code AllTypes} class represent the set of all the data dimensions that can be used in our program. The data 
 * can be grouped in multiple data dimensions (e.g. types,formats, etc.) and each {@link Type} will belong to one of those dimensions.
 *
 * @author Vedran Kasalica
 */
public class AllTypes extends AllPredicates {

	 private static String empty = "empty";
	 private static String apeLabel = "APE_label";
	 private static String emptyLabel = "emptyLabel";
	
    /**
     * {@link Type} object representing the "empty type".
     */
    private Type emptyType;

    /**
     * {@link Type} object representing the "empty label root".
     */
    private Type apeLabelRoot;
    
    /**
     * {@link Type} object representing the "empty label type".
     */
    private Type emptyLabelType;
   
    /**
     * Instantiates a new AllTypes object.
     *
     * @param config the config
     */
    public AllTypes(APECoreConfig config) {
        super(Stream.concat(config.getDataDimensionRoots().stream(), Stream.of(apeLabel))
                             .collect(Collectors.toList()));
        emptyType = new Type(empty, empty, empty, NodeType.EMPTY);
        apeLabelRoot = new Type(apeLabel, apeLabel, apeLabel, NodeType.ROOT);
        emptyLabelType = new Type(emptyLabel, emptyLabel, apeLabel, NodeType.EMPTY_LABEL);
        setRelevant(emptyType);
        setRelevant(apeLabelRoot);
        setRelevant(emptyLabelType);
        apeLabelRoot.addSubPredicate(emptyLabelType);
        emptyLabelType.addSuperPredicate(apeLabelRoot);
    }
    
<<<<<<< HEAD
	/**
     * Instantiates a new All modules.
=======
    /**
     * Instantiates a new AllTypes object.
>>>>>>> 2401428e
     *
     * @param typeTaxonomyRoots the list of data dimension roots
     */
    public AllTypes(List<String> typeTaxonomyRoots) {
    	super(Stream.concat(typeTaxonomyRoots.stream(), Stream.of(apeLabel))
                .collect(Collectors.toList()));
    	 emptyType = new Type(empty, empty, empty, NodeType.EMPTY);
         Type apeLabelRoot = new Type(apeLabel, apeLabel, apeLabel, NodeType.ROOT);
         emptyLabelType = new Type(emptyLabel, emptyLabel, apeLabel, NodeType.EMPTY_LABEL);
         setRelevant(emptyType);
         setRelevant(apeLabelRoot);
         setRelevant(emptyLabelType);
         apeLabelRoot.addSubPredicate(emptyLabelType);
         emptyLabelType.addSuperPredicate(apeLabelRoot);
    }
    
    /**
     * Helper method that sets the type to be relevant in the current domain
     * @param type - Type that should be relevant
     */
    private void setRelevant(Type type) {
    	type.setAsRelevantTaxonomyTerm(this);
        getMappedPredicates().put(type.getPredicateID(), type);
		
	}

    /**
     * Returns the set of {@link Type}s that are currently defined.
     *
     * @return The {@link Collection} of {@link Type}s.
     */
    public Collection<? extends TaxonomyPredicate> getTypes() {
        Collection<? extends TaxonomyPredicate> types = getMappedPredicates().values();
        return types;
    }

    /**
     * Adds the specified element to this set if it is not already present (optional
     * operation) and returns it. More formally, adds the specified element e to
     * this set if the set contains no element e2 such that (e==null ? e2==null :
     * e.equals(e2)). If this set already contains the element, the call leaves the
     * set unchanged and returns the existing element. In combination with the
     * restriction on constructors, this ensures that sets never contain duplicate
     * elements.
     *
     * @param type The element that needs to be added.
     * @return The same element if it's a new one or the existing element if this set contains the specified element..
     */
    private Type put(Type type) {
        Type tmpType;
        if ((tmpType = get(type.getPredicateID(), type.getRootNodeID())) != null) {
            return tmpType;
        } else {
            getMappedPredicates().put(type.getPredicateID(), type);
            return type;
        }
    }

    /**
     * The method is used to check weather the type with typeID was already
     * introduced earlier on in {@code allTypes}. In case it was, it returns the item,
     * otherwise the new element is generated and returned.
     * <p>
     * In case of generating a new Type, the object is added to the set of all the
     * DataInstance and added as a subType to the parent Type.
     *
     * @param newType The {@link TaxonomyPredicate} to be added.
     * @return The Type object.
     * @throws ExceptionInInitializerError Exception in case of a type mismatch.
     */
    public Type addPredicate(TaxonomyPredicate newType) throws ExceptionInInitializerError {
        Type tmpType;
        if ((tmpType = get(newType.getPredicateID(), newType.getRootNodeID())) == null) {
            if (newType instanceof Type) {
                this.put((Type) newType);
                tmpType = (Type) newType;
            } else {
                throw new ExceptionInInitializerError(String.format("Type error. Only 'Type' PredicateLabel can be added to the set of all types. '%s' is not a type", newType.getPredicateID()));
            }
        }
        return tmpType;

    }

    /*
     * Returns the type to which the specified key is mapped to, or null if
     * the typeID has no mappings.
     *
     * @param typeID - the key whose associated value is to be returned
     * @return The {@link Type} to which the specified key is mapped to, or null
     *         if the typeID has no mappings

    public Type get(String typeID) {
    return (Type) getPredicates().get(typeID);
    }*/

    /**
     * Returns the type to which the specified key is mapped to under the given dimension, or null if
     * the typeID has no mappings or does not belong to the given dimension.
     *
     * @param predicateID      The key whose associated value is to be returned.
     * @param dimensionID The ID of the dimension to which the type belongs to.
     * @return {@link Type} to which the specified key is mapped to, or null if the typeID has no mappings or does not belong to the given dimension.
     */
    public Type get(String predicateID, String dimensionID) throws APEDimensionsException {
    	Type predicate = (Type) get(predicateID);
    	if(predicate != null && predicate.getRootNodeID().equals(dimensionID)) {
    		return predicate;
    	} else {
    		return null;
    	}
    }

    /**
     * Returns the type representation of the empty type.
     *
     * @return The empty type.
     */
    public Type getEmptyType() {
        return this.emptyType;
    }

    /**
     * Returns true if this set contains the specified type element. More formally,
     * returns true if and only if this set contains an element e such that {@code (o==null ? e==null : o.equals(e))}.
     *
     * @param type Type that is searched for.
     * @return true if the type exists in the set.
     */
    public boolean existsType(Type type) {
        return getMappedPredicates().containsKey(type.getPredicateID());
    }

    /**
     * Returns true if this type exists in the current domain.
     *
     * @param typeID ID of the type that is searched for.
     * @return true if the typeID exists in the domain.
     */
    public boolean existsType(String typeID) {
        return getMappedPredicates().containsKey(typeID);
    }
    
    /**
     * Returns true if this dimension exists in the current domain.
     *
     * @param dimensionID ID of the data dimension that is searched for.
     * @return true if the dimensionID exists in the domain.
     */
    public boolean existsRoot(String dimensionID) {
    	return getAllRootIDs().contains(dimensionID);
    }

    /**
     * Returns number of types currently defined.
     *
     * @return Number of types.
     */
    public int size() {
        return getMappedPredicates().size();
    }

    public Class<?> getPredicateClass() {
        return Type.class;
    }

    /**
     * Returns a list of pairs of simple types, pairing the types based on the
     * taxonomy subtree they belong to. Note that the abstract types are not
     * returned, only the unique pairs of types that are representing leaf types in
     * the same taxonomy sub tree, including the empty type (e.g. DataTypeTaxonomy
     * or DataFormatTaxonomy tree)
     *
     * @return List of pairs of types.
     */
    public List<Pair<PredicateLabel>> getTypePairsForEachSubTaxonomy() {
        List<Pair<PredicateLabel>> pairs = new ArrayList<Pair<PredicateLabel>>();

        /*
         * Create a list for each subtree of the Data Taxonomy (e.g. TypeSubTaxonomy,
         * FormatSubTaxonomy). Each of these lists represents a class of mutually
         * exclusive types.
         */
        Map<String, List<TaxonomyPredicate>> subTreesMap = new HashMap<String, List<TaxonomyPredicate>>();
        // Add each of the dimension roots (type and format taxonomy) to the list
        for (String subRoot : APEUtils.safe(getAllRootIDs())) {
            subTreesMap.put(subRoot, new ArrayList<TaxonomyPredicate>());
        }

        /*
         * Allocate each simple type to the corresponding subtree, according to the
         * field Type.rootNode
         */
        for (TaxonomyPredicate type : getMappedPredicates().values()) {
            if (type.isSimplePredicate()) {
                // If the root type for the curr type exists in our list, add the type to it
                if (subTreesMap.get(type.getRootNodeID()) != null) {
                    subTreesMap.get(type.getRootNodeID()).add(type);
                } else {
                    System.err.println("ERROR!!");
                }
            } else if (type.isEmptyPredicate()) {

                /*
                 * Add empty type to each mutual exclusive class
                 */
                for (List<TaxonomyPredicate> currSubTree : subTreesMap.values()) {
                    currSubTree.add(type);
                }
            }
        }

        for (List<TaxonomyPredicate> iterator : subTreesMap.values()) {
            for (int i = 0; i < iterator.size() - 1; i++) {
                for (int j = i + 1; j < iterator.size(); j++) {
                    pairs.add(new Pair<PredicateLabel>(iterator.get(i), iterator.get(j)));
                }
            }
        }

        return pairs;
    }

    /**
     * Return the list of dimensions that represent the data. Each dimension represents
     * a node in the data taxonomy and the root for the corresponding dimension (this excludes the "APE label" dimension).
     *
     * @return List of abstract types that represent dimensions.
     */
    public List<String> getDataTaxonomyDimensionIDs() {
    	List<String> taxonomyRoot = new ArrayList<String>();
    	for(String dimension : getAllRootIDs()) {
    		if(!dimension.equals(getLabelRootID())) {
    			taxonomyRoot.add(dimension);
    		}
    	}
        return taxonomyRoot;
    }

    /**
     * Return the list of dimensions that represent the data. Each dimension represents
     * a node in the data taxonomy and the root for the corresponding dimension (this excludes the "APE label" dimension).
     *
     * @return List of abstract types that represent dimensions.
     */
    public List<TaxonomyPredicate> getDataTaxonomyDimensions() {
        List<TaxonomyPredicate> dimensionTypes = new ArrayList<TaxonomyPredicate>();
        this.getDataTaxonomyDimensionIDs().stream().filter(dimensionID -> get(dimensionID) != null)
                .forEach(dimensionID -> dimensionTypes.add(get(dimensionID)));
        return dimensionTypes;
    }

    /**
     * Return the SortedSet of dimensions that represent the data. Each dimension represents
     * a node in the data taxonomy and the root for the corresponding dimension (this excludes the "APE label" dimension).
     *
     * @return SortedSet of abstract types that represent dimensions.
     */
    public SortedSet<TaxonomyPredicate> getDataTaxonomyDimensionsAsSortedSet() {
        SortedSet<TaxonomyPredicate> dimensionTypes = new TreeSet<TaxonomyPredicate>();
        this.getDataTaxonomyDimensionIDs().stream().filter(dimensionID -> get(dimensionID) != null)
                .forEach(dimensionID -> dimensionTypes.add(get(dimensionID)));
        return dimensionTypes;
    }

	/**
	 * Return ID of the taxonomy root containing APE type labels (variables).
	 * @return String representing the root ID
	 */
    public String getLabelRootID() {
		return apeLabel;
	}
    
	/**
	 * Return the taxonomy root containing APE type labels (variables).
	 * @return Type representing the root 
	 */
    public Type getLabelRoot() {
		return apeLabelRoot;
	}
    
    /**
	 * Return the empty APE type label. It corresponds to the type not beeing labeled.
	 * @return Type that represents empty label
	 */
    public Type getEmptyAPELabel() {
		return emptyLabelType;
	}
    
}
<|MERGE_RESOLUTION|>--- conflicted
+++ resolved
@@ -1,355 +1,350 @@
-package nl.uu.cs.ape.sat.models;
-
-import nl.uu.cs.ape.sat.models.enums.NodeType;
-import nl.uu.cs.ape.sat.models.logic.constructs.PredicateLabel;
-import nl.uu.cs.ape.sat.models.logic.constructs.TaxonomyPredicate;
-import nl.uu.cs.ape.sat.configuration.APECoreConfig;
-import nl.uu.cs.ape.sat.utils.APEDimensionsException;
-import nl.uu.cs.ape.sat.utils.APEUtils;
-
-import java.util.*;
-import java.util.stream.Collectors;
-import java.util.stream.Stream;
-
-/**
- * The {@code AllTypes} class represent the set of all the data dimensions that can be used in our program. The data 
- * can be grouped in multiple data dimensions (e.g. types,formats, etc.) and each {@link Type} will belong to one of those dimensions.
- *
- * @author Vedran Kasalica
- */
-public class AllTypes extends AllPredicates {
-
-	 private static String empty = "empty";
-	 private static String apeLabel = "APE_label";
-	 private static String emptyLabel = "emptyLabel";
-	
-    /**
-     * {@link Type} object representing the "empty type".
-     */
-    private Type emptyType;
-
-    /**
-     * {@link Type} object representing the "empty label root".
-     */
-    private Type apeLabelRoot;
-    
-    /**
-     * {@link Type} object representing the "empty label type".
-     */
-    private Type emptyLabelType;
-   
-    /**
-     * Instantiates a new AllTypes object.
-     *
-     * @param config the config
-     */
-    public AllTypes(APECoreConfig config) {
-        super(Stream.concat(config.getDataDimensionRoots().stream(), Stream.of(apeLabel))
-                             .collect(Collectors.toList()));
-        emptyType = new Type(empty, empty, empty, NodeType.EMPTY);
-        apeLabelRoot = new Type(apeLabel, apeLabel, apeLabel, NodeType.ROOT);
-        emptyLabelType = new Type(emptyLabel, emptyLabel, apeLabel, NodeType.EMPTY_LABEL);
-        setRelevant(emptyType);
-        setRelevant(apeLabelRoot);
-        setRelevant(emptyLabelType);
-        apeLabelRoot.addSubPredicate(emptyLabelType);
-        emptyLabelType.addSuperPredicate(apeLabelRoot);
-    }
-    
-<<<<<<< HEAD
-	/**
-     * Instantiates a new All modules.
-=======
-    /**
-     * Instantiates a new AllTypes object.
->>>>>>> 2401428e
-     *
-     * @param typeTaxonomyRoots the list of data dimension roots
-     */
-    public AllTypes(List<String> typeTaxonomyRoots) {
-    	super(Stream.concat(typeTaxonomyRoots.stream(), Stream.of(apeLabel))
-                .collect(Collectors.toList()));
-    	 emptyType = new Type(empty, empty, empty, NodeType.EMPTY);
-         Type apeLabelRoot = new Type(apeLabel, apeLabel, apeLabel, NodeType.ROOT);
-         emptyLabelType = new Type(emptyLabel, emptyLabel, apeLabel, NodeType.EMPTY_LABEL);
-         setRelevant(emptyType);
-         setRelevant(apeLabelRoot);
-         setRelevant(emptyLabelType);
-         apeLabelRoot.addSubPredicate(emptyLabelType);
-         emptyLabelType.addSuperPredicate(apeLabelRoot);
-    }
-    
-    /**
-     * Helper method that sets the type to be relevant in the current domain
-     * @param type - Type that should be relevant
-     */
-    private void setRelevant(Type type) {
-    	type.setAsRelevantTaxonomyTerm(this);
-        getMappedPredicates().put(type.getPredicateID(), type);
-		
-	}
-
-    /**
-     * Returns the set of {@link Type}s that are currently defined.
-     *
-     * @return The {@link Collection} of {@link Type}s.
-     */
-    public Collection<? extends TaxonomyPredicate> getTypes() {
-        Collection<? extends TaxonomyPredicate> types = getMappedPredicates().values();
-        return types;
-    }
-
-    /**
-     * Adds the specified element to this set if it is not already present (optional
-     * operation) and returns it. More formally, adds the specified element e to
-     * this set if the set contains no element e2 such that (e==null ? e2==null :
-     * e.equals(e2)). If this set already contains the element, the call leaves the
-     * set unchanged and returns the existing element. In combination with the
-     * restriction on constructors, this ensures that sets never contain duplicate
-     * elements.
-     *
-     * @param type The element that needs to be added.
-     * @return The same element if it's a new one or the existing element if this set contains the specified element..
-     */
-    private Type put(Type type) {
-        Type tmpType;
-        if ((tmpType = get(type.getPredicateID(), type.getRootNodeID())) != null) {
-            return tmpType;
-        } else {
-            getMappedPredicates().put(type.getPredicateID(), type);
-            return type;
-        }
-    }
-
-    /**
-     * The method is used to check weather the type with typeID was already
-     * introduced earlier on in {@code allTypes}. In case it was, it returns the item,
-     * otherwise the new element is generated and returned.
-     * <p>
-     * In case of generating a new Type, the object is added to the set of all the
-     * DataInstance and added as a subType to the parent Type.
-     *
-     * @param newType The {@link TaxonomyPredicate} to be added.
-     * @return The Type object.
-     * @throws ExceptionInInitializerError Exception in case of a type mismatch.
-     */
-    public Type addPredicate(TaxonomyPredicate newType) throws ExceptionInInitializerError {
-        Type tmpType;
-        if ((tmpType = get(newType.getPredicateID(), newType.getRootNodeID())) == null) {
-            if (newType instanceof Type) {
-                this.put((Type) newType);
-                tmpType = (Type) newType;
-            } else {
-                throw new ExceptionInInitializerError(String.format("Type error. Only 'Type' PredicateLabel can be added to the set of all types. '%s' is not a type", newType.getPredicateID()));
-            }
-        }
-        return tmpType;
-
-    }
-
-    /*
-     * Returns the type to which the specified key is mapped to, or null if
-     * the typeID has no mappings.
-     *
-     * @param typeID - the key whose associated value is to be returned
-     * @return The {@link Type} to which the specified key is mapped to, or null
-     *         if the typeID has no mappings
-
-    public Type get(String typeID) {
-    return (Type) getPredicates().get(typeID);
-    }*/
-
-    /**
-     * Returns the type to which the specified key is mapped to under the given dimension, or null if
-     * the typeID has no mappings or does not belong to the given dimension.
-     *
-     * @param predicateID      The key whose associated value is to be returned.
-     * @param dimensionID The ID of the dimension to which the type belongs to.
-     * @return {@link Type} to which the specified key is mapped to, or null if the typeID has no mappings or does not belong to the given dimension.
-     */
-    public Type get(String predicateID, String dimensionID) throws APEDimensionsException {
-    	Type predicate = (Type) get(predicateID);
-    	if(predicate != null && predicate.getRootNodeID().equals(dimensionID)) {
-    		return predicate;
-    	} else {
-    		return null;
-    	}
-    }
-
-    /**
-     * Returns the type representation of the empty type.
-     *
-     * @return The empty type.
-     */
-    public Type getEmptyType() {
-        return this.emptyType;
-    }
-
-    /**
-     * Returns true if this set contains the specified type element. More formally,
-     * returns true if and only if this set contains an element e such that {@code (o==null ? e==null : o.equals(e))}.
-     *
-     * @param type Type that is searched for.
-     * @return true if the type exists in the set.
-     */
-    public boolean existsType(Type type) {
-        return getMappedPredicates().containsKey(type.getPredicateID());
-    }
-
-    /**
-     * Returns true if this type exists in the current domain.
-     *
-     * @param typeID ID of the type that is searched for.
-     * @return true if the typeID exists in the domain.
-     */
-    public boolean existsType(String typeID) {
-        return getMappedPredicates().containsKey(typeID);
-    }
-    
-    /**
-     * Returns true if this dimension exists in the current domain.
-     *
-     * @param dimensionID ID of the data dimension that is searched for.
-     * @return true if the dimensionID exists in the domain.
-     */
-    public boolean existsRoot(String dimensionID) {
-    	return getAllRootIDs().contains(dimensionID);
-    }
-
-    /**
-     * Returns number of types currently defined.
-     *
-     * @return Number of types.
-     */
-    public int size() {
-        return getMappedPredicates().size();
-    }
-
-    public Class<?> getPredicateClass() {
-        return Type.class;
-    }
-
-    /**
-     * Returns a list of pairs of simple types, pairing the types based on the
-     * taxonomy subtree they belong to. Note that the abstract types are not
-     * returned, only the unique pairs of types that are representing leaf types in
-     * the same taxonomy sub tree, including the empty type (e.g. DataTypeTaxonomy
-     * or DataFormatTaxonomy tree)
-     *
-     * @return List of pairs of types.
-     */
-    public List<Pair<PredicateLabel>> getTypePairsForEachSubTaxonomy() {
-        List<Pair<PredicateLabel>> pairs = new ArrayList<Pair<PredicateLabel>>();
-
-        /*
-         * Create a list for each subtree of the Data Taxonomy (e.g. TypeSubTaxonomy,
-         * FormatSubTaxonomy). Each of these lists represents a class of mutually
-         * exclusive types.
-         */
-        Map<String, List<TaxonomyPredicate>> subTreesMap = new HashMap<String, List<TaxonomyPredicate>>();
-        // Add each of the dimension roots (type and format taxonomy) to the list
-        for (String subRoot : APEUtils.safe(getAllRootIDs())) {
-            subTreesMap.put(subRoot, new ArrayList<TaxonomyPredicate>());
-        }
-
-        /*
-         * Allocate each simple type to the corresponding subtree, according to the
-         * field Type.rootNode
-         */
-        for (TaxonomyPredicate type : getMappedPredicates().values()) {
-            if (type.isSimplePredicate()) {
-                // If the root type for the curr type exists in our list, add the type to it
-                if (subTreesMap.get(type.getRootNodeID()) != null) {
-                    subTreesMap.get(type.getRootNodeID()).add(type);
-                } else {
-                    System.err.println("ERROR!!");
-                }
-            } else if (type.isEmptyPredicate()) {
-
-                /*
-                 * Add empty type to each mutual exclusive class
-                 */
-                for (List<TaxonomyPredicate> currSubTree : subTreesMap.values()) {
-                    currSubTree.add(type);
-                }
-            }
-        }
-
-        for (List<TaxonomyPredicate> iterator : subTreesMap.values()) {
-            for (int i = 0; i < iterator.size() - 1; i++) {
-                for (int j = i + 1; j < iterator.size(); j++) {
-                    pairs.add(new Pair<PredicateLabel>(iterator.get(i), iterator.get(j)));
-                }
-            }
-        }
-
-        return pairs;
-    }
-
-    /**
-     * Return the list of dimensions that represent the data. Each dimension represents
-     * a node in the data taxonomy and the root for the corresponding dimension (this excludes the "APE label" dimension).
-     *
-     * @return List of abstract types that represent dimensions.
-     */
-    public List<String> getDataTaxonomyDimensionIDs() {
-    	List<String> taxonomyRoot = new ArrayList<String>();
-    	for(String dimension : getAllRootIDs()) {
-    		if(!dimension.equals(getLabelRootID())) {
-    			taxonomyRoot.add(dimension);
-    		}
-    	}
-        return taxonomyRoot;
-    }
-
-    /**
-     * Return the list of dimensions that represent the data. Each dimension represents
-     * a node in the data taxonomy and the root for the corresponding dimension (this excludes the "APE label" dimension).
-     *
-     * @return List of abstract types that represent dimensions.
-     */
-    public List<TaxonomyPredicate> getDataTaxonomyDimensions() {
-        List<TaxonomyPredicate> dimensionTypes = new ArrayList<TaxonomyPredicate>();
-        this.getDataTaxonomyDimensionIDs().stream().filter(dimensionID -> get(dimensionID) != null)
-                .forEach(dimensionID -> dimensionTypes.add(get(dimensionID)));
-        return dimensionTypes;
-    }
-
-    /**
-     * Return the SortedSet of dimensions that represent the data. Each dimension represents
-     * a node in the data taxonomy and the root for the corresponding dimension (this excludes the "APE label" dimension).
-     *
-     * @return SortedSet of abstract types that represent dimensions.
-     */
-    public SortedSet<TaxonomyPredicate> getDataTaxonomyDimensionsAsSortedSet() {
-        SortedSet<TaxonomyPredicate> dimensionTypes = new TreeSet<TaxonomyPredicate>();
-        this.getDataTaxonomyDimensionIDs().stream().filter(dimensionID -> get(dimensionID) != null)
-                .forEach(dimensionID -> dimensionTypes.add(get(dimensionID)));
-        return dimensionTypes;
-    }
-
-	/**
-	 * Return ID of the taxonomy root containing APE type labels (variables).
-	 * @return String representing the root ID
-	 */
-    public String getLabelRootID() {
-		return apeLabel;
-	}
-    
-	/**
-	 * Return the taxonomy root containing APE type labels (variables).
-	 * @return Type representing the root 
-	 */
-    public Type getLabelRoot() {
-		return apeLabelRoot;
-	}
-    
-    /**
-	 * Return the empty APE type label. It corresponds to the type not beeing labeled.
-	 * @return Type that represents empty label
-	 */
-    public Type getEmptyAPELabel() {
-		return emptyLabelType;
-	}
-    
-}
+package nl.uu.cs.ape.sat.models;
+
+import nl.uu.cs.ape.sat.models.enums.NodeType;
+import nl.uu.cs.ape.sat.models.logic.constructs.PredicateLabel;
+import nl.uu.cs.ape.sat.models.logic.constructs.TaxonomyPredicate;
+import nl.uu.cs.ape.sat.configuration.APECoreConfig;
+import nl.uu.cs.ape.sat.utils.APEDimensionsException;
+import nl.uu.cs.ape.sat.utils.APEUtils;
+
+import java.util.*;
+import java.util.stream.Collectors;
+import java.util.stream.Stream;
+
+/**
+ * The {@code AllTypes} class represent the set of all the data dimensions that can be used in our program. The data 
+ * can be grouped in multiple data dimensions (e.g. types,formats, etc.) and each {@link Type} will belong to one of those dimensions.
+ *
+ * @author Vedran Kasalica
+ */
+public class AllTypes extends AllPredicates {
+
+	 private static String empty = "empty";
+	 private static String apeLabel = "APE_label";
+	 private static String emptyLabel = "emptyLabel";
+	
+    /**
+     * {@link Type} object representing the "empty type".
+     */
+    private Type emptyType;
+
+    /**
+     * {@link Type} object representing the "empty label root".
+     */
+    private Type apeLabelRoot;
+    
+    /**
+     * {@link Type} object representing the "empty label type".
+     */
+    private Type emptyLabelType;
+   
+    /**
+     * Instantiates a new AllTypes object.
+     *
+     * @param config the config
+     */
+    public AllTypes(APECoreConfig config) {
+        super(Stream.concat(config.getDataDimensionRoots().stream(), Stream.of(apeLabel))
+                             .collect(Collectors.toList()));
+        emptyType = new Type(empty, empty, empty, NodeType.EMPTY);
+        apeLabelRoot = new Type(apeLabel, apeLabel, apeLabel, NodeType.ROOT);
+        emptyLabelType = new Type(emptyLabel, emptyLabel, apeLabel, NodeType.EMPTY_LABEL);
+        setRelevant(emptyType);
+        setRelevant(apeLabelRoot);
+        setRelevant(emptyLabelType);
+        apeLabelRoot.addSubPredicate(emptyLabelType);
+        emptyLabelType.addSuperPredicate(apeLabelRoot);
+    }
+    
+    /**
+     * Instantiates a new AllTypes object.
+     *
+     * @param typeTaxonomyRoots the list of data dimension roots
+     */
+    public AllTypes(List<String> typeTaxonomyRoots) {
+    	super(Stream.concat(typeTaxonomyRoots.stream(), Stream.of(apeLabel))
+                .collect(Collectors.toList()));
+    	 emptyType = new Type(empty, empty, empty, NodeType.EMPTY);
+         Type apeLabelRoot = new Type(apeLabel, apeLabel, apeLabel, NodeType.ROOT);
+         emptyLabelType = new Type(emptyLabel, emptyLabel, apeLabel, NodeType.EMPTY_LABEL);
+         setRelevant(emptyType);
+         setRelevant(apeLabelRoot);
+         setRelevant(emptyLabelType);
+         apeLabelRoot.addSubPredicate(emptyLabelType);
+         emptyLabelType.addSuperPredicate(apeLabelRoot);
+    }
+    
+    /**
+     * Helper method that sets the type to be relevant in the current domain
+     * @param type - Type that should be relevant
+     */
+    private void setRelevant(Type type) {
+    	type.setAsRelevantTaxonomyTerm(this);
+        getMappedPredicates().put(type.getPredicateID(), type);
+		
+	}
+
+    /**
+     * Returns the set of {@link Type}s that are currently defined.
+     *
+     * @return The {@link Collection} of {@link Type}s.
+     */
+    public Collection<? extends TaxonomyPredicate> getTypes() {
+        Collection<? extends TaxonomyPredicate> types = getMappedPredicates().values();
+        return types;
+    }
+
+    /**
+     * Adds the specified element to this set if it is not already present (optional
+     * operation) and returns it. More formally, adds the specified element e to
+     * this set if the set contains no element e2 such that (e==null ? e2==null :
+     * e.equals(e2)). If this set already contains the element, the call leaves the
+     * set unchanged and returns the existing element. In combination with the
+     * restriction on constructors, this ensures that sets never contain duplicate
+     * elements.
+     *
+     * @param type The element that needs to be added.
+     * @return The same element if it's a new one or the existing element if this set contains the specified element..
+     */
+    private Type put(Type type) {
+        Type tmpType;
+        if ((tmpType = get(type.getPredicateID(), type.getRootNodeID())) != null) {
+            return tmpType;
+        } else {
+            getMappedPredicates().put(type.getPredicateID(), type);
+            return type;
+        }
+    }
+
+    /**
+     * The method is used to check weather the type with typeID was already
+     * introduced earlier on in {@code allTypes}. In case it was, it returns the item,
+     * otherwise the new element is generated and returned.
+     * <p>
+     * In case of generating a new Type, the object is added to the set of all the
+     * DataInstance and added as a subType to the parent Type.
+     *
+     * @param newType The {@link TaxonomyPredicate} to be added.
+     * @return The Type object.
+     * @throws ExceptionInInitializerError Exception in case of a type mismatch.
+     */
+    public Type addPredicate(TaxonomyPredicate newType) throws ExceptionInInitializerError {
+        Type tmpType;
+        if ((tmpType = get(newType.getPredicateID(), newType.getRootNodeID())) == null) {
+            if (newType instanceof Type) {
+                this.put((Type) newType);
+                tmpType = (Type) newType;
+            } else {
+                throw new ExceptionInInitializerError(String.format("Type error. Only 'Type' PredicateLabel can be added to the set of all types. '%s' is not a type", newType.getPredicateID()));
+            }
+        }
+        return tmpType;
+
+    }
+
+    /*
+     * Returns the type to which the specified key is mapped to, or null if
+     * the typeID has no mappings.
+     *
+     * @param typeID - the key whose associated value is to be returned
+     * @return The {@link Type} to which the specified key is mapped to, or null
+     *         if the typeID has no mappings
+
+    public Type get(String typeID) {
+    return (Type) getPredicates().get(typeID);
+    }*/
+
+    /**
+     * Returns the type to which the specified key is mapped to under the given dimension, or null if
+     * the typeID has no mappings or does not belong to the given dimension.
+     *
+     * @param predicateID      The key whose associated value is to be returned.
+     * @param dimensionID The ID of the dimension to which the type belongs to.
+     * @return {@link Type} to which the specified key is mapped to, or null if the typeID has no mappings or does not belong to the given dimension.
+     */
+    public Type get(String predicateID, String dimensionID) throws APEDimensionsException {
+    	Type predicate = (Type) get(predicateID);
+    	if(predicate != null && predicate.getRootNodeID().equals(dimensionID)) {
+    		return predicate;
+    	} else {
+    		return null;
+    	}
+    }
+
+    /**
+     * Returns the type representation of the empty type.
+     *
+     * @return The empty type.
+     */
+    public Type getEmptyType() {
+        return this.emptyType;
+    }
+
+    /**
+     * Returns true if this set contains the specified type element. More formally,
+     * returns true if and only if this set contains an element e such that {@code (o==null ? e==null : o.equals(e))}.
+     *
+     * @param type Type that is searched for.
+     * @return true if the type exists in the set.
+     */
+    public boolean existsType(Type type) {
+        return getMappedPredicates().containsKey(type.getPredicateID());
+    }
+
+    /**
+     * Returns true if this type exists in the current domain.
+     *
+     * @param typeID ID of the type that is searched for.
+     * @return true if the typeID exists in the domain.
+     */
+    public boolean existsType(String typeID) {
+        return getMappedPredicates().containsKey(typeID);
+    }
+    
+    /**
+     * Returns true if this dimension exists in the current domain.
+     *
+     * @param dimensionID ID of the data dimension that is searched for.
+     * @return true if the dimensionID exists in the domain.
+     */
+    public boolean existsRoot(String dimensionID) {
+    	return getAllRootIDs().contains(dimensionID);
+    }
+
+    /**
+     * Returns number of types currently defined.
+     *
+     * @return Number of types.
+     */
+    public int size() {
+        return getMappedPredicates().size();
+    }
+
+    public Class<?> getPredicateClass() {
+        return Type.class;
+    }
+
+    /**
+     * Returns a list of pairs of simple types, pairing the types based on the
+     * taxonomy subtree they belong to. Note that the abstract types are not
+     * returned, only the unique pairs of types that are representing leaf types in
+     * the same taxonomy sub tree, including the empty type (e.g. DataTypeTaxonomy
+     * or DataFormatTaxonomy tree)
+     *
+     * @return List of pairs of types.
+     */
+    public List<Pair<PredicateLabel>> getTypePairsForEachSubTaxonomy() {
+        List<Pair<PredicateLabel>> pairs = new ArrayList<Pair<PredicateLabel>>();
+
+        /*
+         * Create a list for each subtree of the Data Taxonomy (e.g. TypeSubTaxonomy,
+         * FormatSubTaxonomy). Each of these lists represents a class of mutually
+         * exclusive types.
+         */
+        Map<String, List<TaxonomyPredicate>> subTreesMap = new HashMap<String, List<TaxonomyPredicate>>();
+        // Add each of the dimension roots (type and format taxonomy) to the list
+        for (String subRoot : APEUtils.safe(getAllRootIDs())) {
+            subTreesMap.put(subRoot, new ArrayList<TaxonomyPredicate>());
+        }
+
+        /*
+         * Allocate each simple type to the corresponding subtree, according to the
+         * field Type.rootNode
+         */
+        for (TaxonomyPredicate type : getMappedPredicates().values()) {
+            if (type.isSimplePredicate()) {
+                // If the root type for the curr type exists in our list, add the type to it
+                if (subTreesMap.get(type.getRootNodeID()) != null) {
+                    subTreesMap.get(type.getRootNodeID()).add(type);
+                } else {
+                    System.err.println("ERROR!!");
+                }
+            } else if (type.isEmptyPredicate()) {
+
+                /*
+                 * Add empty type to each mutual exclusive class
+                 */
+                for (List<TaxonomyPredicate> currSubTree : subTreesMap.values()) {
+                    currSubTree.add(type);
+                }
+            }
+        }
+
+        for (List<TaxonomyPredicate> iterator : subTreesMap.values()) {
+            for (int i = 0; i < iterator.size() - 1; i++) {
+                for (int j = i + 1; j < iterator.size(); j++) {
+                    pairs.add(new Pair<PredicateLabel>(iterator.get(i), iterator.get(j)));
+                }
+            }
+        }
+
+        return pairs;
+    }
+
+    /**
+     * Return the list of dimensions that represent the data. Each dimension represents
+     * a node in the data taxonomy and the root for the corresponding dimension (this excludes the "APE label" dimension).
+     *
+     * @return List of abstract types that represent dimensions.
+     */
+    public List<String> getDataTaxonomyDimensionIDs() {
+    	List<String> taxonomyRoot = new ArrayList<String>();
+    	for(String dimension : getAllRootIDs()) {
+    		if(!dimension.equals(getLabelRootID())) {
+    			taxonomyRoot.add(dimension);
+    		}
+    	}
+        return taxonomyRoot;
+    }
+
+    /**
+     * Return the list of dimensions that represent the data. Each dimension represents
+     * a node in the data taxonomy and the root for the corresponding dimension (this excludes the "APE label" dimension).
+     *
+     * @return List of abstract types that represent dimensions.
+     */
+    public List<TaxonomyPredicate> getDataTaxonomyDimensions() {
+        List<TaxonomyPredicate> dimensionTypes = new ArrayList<TaxonomyPredicate>();
+        this.getDataTaxonomyDimensionIDs().stream().filter(dimensionID -> get(dimensionID) != null)
+                .forEach(dimensionID -> dimensionTypes.add(get(dimensionID)));
+        return dimensionTypes;
+    }
+
+    /**
+     * Return the SortedSet of dimensions that represent the data. Each dimension represents
+     * a node in the data taxonomy and the root for the corresponding dimension (this excludes the "APE label" dimension).
+     *
+     * @return SortedSet of abstract types that represent dimensions.
+     */
+    public SortedSet<TaxonomyPredicate> getDataTaxonomyDimensionsAsSortedSet() {
+        SortedSet<TaxonomyPredicate> dimensionTypes = new TreeSet<TaxonomyPredicate>();
+        this.getDataTaxonomyDimensionIDs().stream().filter(dimensionID -> get(dimensionID) != null)
+                .forEach(dimensionID -> dimensionTypes.add(get(dimensionID)));
+        return dimensionTypes;
+    }
+
+	/**
+	 * Return ID of the taxonomy root containing APE type labels (variables).
+	 * @return String representing the root ID
+	 */
+    public String getLabelRootID() {
+		return apeLabel;
+	}
+    
+	/**
+	 * Return the taxonomy root containing APE type labels (variables).
+	 * @return Type representing the root 
+	 */
+    public Type getLabelRoot() {
+		return apeLabelRoot;
+	}
+    
+    /**
+	 * Return the empty APE type label. It corresponds to the type not beeing labeled.
+	 * @return Type that represents empty label
+	 */
+    public Type getEmptyAPELabel() {
+		return emptyLabelType;
+	}
+    
+}