package nl.uu.cs.ape.sat.utils;

import nl.uu.cs.ape.sat.automaton.ModuleAutomaton;
import nl.uu.cs.ape.sat.automaton.TypeAutomaton;
import nl.uu.cs.ape.sat.configuration.APERunConfig;
import nl.uu.cs.ape.sat.models.AtomMappings;
import nl.uu.cs.ape.sat.models.ConstraintTemplateData;
import nl.uu.cs.ape.sat.models.Module;
import nl.uu.cs.ape.sat.models.Type;
import nl.uu.cs.ape.sat.models.enums.LogicOperation;
import nl.uu.cs.ape.sat.models.logic.constructs.Atom;
import nl.uu.cs.ape.sat.models.logic.constructs.TaxonomyPredicate;
import org.apache.commons.io.FileUtils;
import org.apache.commons.io.IOUtils;
import org.apache.commons.io.LineIterator;
import org.apache.commons.io.output.FileWriterWithEncoding;
import org.json.JSONArray;
import org.json.JSONException;
import org.json.JSONObject;

import java.io.*;
import java.nio.charset.Charset;
import java.nio.file.Files;
import java.nio.file.Paths;
import java.util.*;

/**
 * The {@link APEUtils} class is used for storing {@code Static} methods.
 *
 * @author Vedran Kasalica
 */
public final class APEUtils {

	private final static Map<String, Long> timers = new HashMap<>();
	private final static PrintStream original = System.err;
	private final static PrintStream nullStream = new PrintStream(new OutputStream() {
		@Override
		public void write(int b) {
		}
	});

	/**
	 * Private constructor is used to to prevent instantiation.
	 */
	private APEUtils() {
		throw new UnsupportedOperationException();
	}

	/**
	 * Encode ape constraints string.
	 *
	 * @param domainSetup     Domain information, including all the existing tools
	 *                        and types.
	 * @param mappings        Mapping function.
	 * @param moduleAutomaton Module automaton.
	 * @param typeAutomaton   Type automaton.
	 * @return The CNF representation of the SLTL constraints in our project.
	 */
	public static String encodeAPEConstraints(APEDomainSetup domainSetup, AtomMappings mappings,
			ModuleAutomaton moduleAutomaton, TypeAutomaton typeAutomaton) {

		StringBuilder cnf_SLTL = new StringBuilder();
		int currConst = 0;

		for (ConstraintTemplateData constraint : domainSetup.getUnformattedConstr()) {
			currConst++;
			/* ENCODE THE CONSTRAINT */
			if (domainSetup.getConstraintTamplate(constraint.getConstraintID()) == null) {
				System.err.println("Constraint ID provided: '" + constraint.getConstraintID()
						+ "' is not valid. Constraint skipped.");
			} else {
				String currConstrEncoding = constraintSATEncoding(constraint.getConstraintID(),
						constraint.getParameters(), domainSetup, moduleAutomaton, typeAutomaton, mappings);
				if (currConstrEncoding == null) {
					System.err
							.println("Error in constraint file. Constraint no: " + currConst + ". Constraint skipped.");
				} else {
					cnf_SLTL.append(currConstrEncoding);
				}
			}
		}
		return cnf_SLTL.toString();
	}

	/**
	 * Function used to provide SAT encoding of a constrain based on the constraint
	 * ID specified and provided parameters.
	 *
	 * @param constraintID    ID of the constraint.
	 * @param list            Parameters for the constraint template.
	 * @param domainSetup     Domain information, including all the existing tools
	 *                        and types.
	 * @param moduleAutomaton Module automaton.
	 * @param typeAutomaton   Type automaton.
	 * @param mappings        Mapping function.
	 * @return String representation of the SAT encoding for the specified
	 *         constraint.
	 */
	public static String constraintSATEncoding(String constraintID, List<TaxonomyPredicate> list,
			APEDomainSetup domainSetup, ModuleAutomaton moduleAutomaton, TypeAutomaton typeAutomaton,
			AtomMappings mappings) {

		return domainSetup.getConstraintTamplate(constraintID).getConstraint(list, domainSetup, moduleAutomaton,
				typeAutomaton, mappings);
	}

	/**
	 * Used to write the {@code text} to a file {@code file}. If @append is true,
	 * the {@code text} is appended to the {@code file}, otherwise the {@code file}
	 * is rewritten.
	 *
	 * @param text   Text that will be written in the file.
	 * @param file   The system-dependent file name.
	 * @param append If true, then bytes will be written to the end of the file
	 *               rather than the beginning.
	 * @return True if write to file was successful, false otherwise.
	 * @throws IOException Exception if file not found.
	 */
	public static boolean write2file(String text, File file, boolean append) throws IOException {
		FileWriter fw = new FileWriter(file, append);
		fw.write(text);
		fw.close();

		return true;
	}

	/**
	 * Reads the file and provides the JSONObject that represents its content.
	 *
	 * @param file the JSON file
	 * @return JSONObject representing the content of the file.
	 * @throws IOException   Error if the file is corrupted
	 * @throws JSONException Error if the file is not in expected JSON format
	 */
	public static JSONObject readFileToJSONObject(File file) throws IOException, JSONException {
		String content = FileUtils.readFileToString(file, "utf-8");
		return new JSONObject(content);
	}
	
	/**
	 * Reads the file and provides the JSONArray that represents its content.
	 *
	 * @param file the JSON file
	 * @return JSONArray representing the content of the file.
	 * @throws IOException   Error if the file is corrupted
	 * @throws JSONException Error if the file is not in expected JSON format
	 */
	public static JSONArray readFileToJSONArray(File file) throws IOException, JSONException {
		String content = FileUtils.readFileToString(file, "utf-8");
		return new JSONArray(content);
	}

	/*
	 * Transforms the propositional formula into the CNF form.
	 *
	 * @param propositionalFormula - propositional formula
	 *
	 * @return CNF representation of the formula
	 */
//	public static String convert2CNF(String propositionalFormula, AtomMappings mappings) {
//		final FormulaFactory f = new FormulaFactory();
//		final PropositionalParser p = new PropositionalParser(f);
//
//		Formula formula;
//		try {
//			formula = p.parse(propositionalFormula.replace('-', '~'));
//			final Formula cnf = formula.cnf();
//			String transformedCNF = cnf.toString().replace('~', '-').replace(") & (", " 0\n").replace(" | ", " ")
//					.replace("(", "").replace(")", "") + " 0\n";
//			boolean exists = true;
//			int counterErrors = 0;
//			String auxVariable = "";
//			while (exists) {
//				auxVariable = "@RESERVED_CNF_" + counterErrors + " ";
//				if (transformedCNF.contains("@RESERVED_CNF_")) {
//					transformedCNF = transformedCNF.replace(auxVariable, mappings.getNextAuxNum() + " ");
//				} else {
//					exists = false;
//				}
//				counterErrors++;
//			}
//			return transformedCNF;
//		} catch (ParserException e) {
//			e.printStackTrace();
//			return null;
//		}
//
//	}

	/**
	 * Create the full class URI (ID) based on the label and the OWL prefix.
	 *
	 * @param label             Label of the current term.
	 * @param ontologyPrefixURI OWL prefix information.
	 * @return String representing full OWL class URI.
	 * @throws IllegalArgumentException Error if the given label is an empty String.
	 */
	public static String createClassURI(String label, String ontologyPrefixURI) throws IllegalArgumentException {
		if (label == null || label.equals("")) {
			throw new IllegalArgumentException("The OWL object label cannot be an empty String.");
		} else if (label.startsWith("http")) {
			return label;
		} else {
			return ontologyPrefixURI + label;
		}
	}

	/**
	 * Create the full set of class URI's (ID) based on the labels and the OWL
	 * prefix.
	 *
	 * @param taxonomyTerms     Tool labels.
	 * @param ontologyPrefixURI OWL prefix information.
	 * @return Set of strings representing full OWL class URI.
	 */
	public static Set<String> createURIsFromLabels(Set<String> taxonomyTerms, String ontologyPrefixURI) {
		Set<String> taxonomyTermURIs = new HashSet<>();
		for (String taxonomyTermLabel : taxonomyTerms) {
			taxonomyTermURIs.add(createClassURI(taxonomyTermLabel, ontologyPrefixURI));
		}
		return taxonomyTermURIs;
	}

	/**
	 * The method return a list of {@link JSONObject} elements that correspond to a
	 * given key in a Json file. If the key corresponds to a {@link JSONArray} all
	 * the elements are put in a {@link List}, otherwise if the key corresponds to a
	 * {@link JSONObject} list will contain only that object.
	 *
	 * @param jsonFile File instance containing a json file.
	 * @param key      Key label that corresponds to the elements.
	 * @return List of elements that corresponds to the key. If the key does not
	 *         exists returns empty list.
	 * @throws IOException Error in handling a JSON file.
	 */
	public static List<JSONObject> getListFromJson(File jsonFile, String key) throws IOException, JSONException {
		String content = FileUtils.readFileToString(jsonFile, "utf-8");
		JSONObject jsonObject = new JSONObject(content);

		return getListFromJson(jsonObject, key, JSONObject.class);

	}

	/**
	 * The method return a list of {@code <T>} elements that correspond to a given
	 * key in the given json object. If the key corresponds to a {@link JSONArray}
	 * all the elements are put in a {@link List}, otherwise if the key corresponds
	 * to a {@code <T>} list will contain only that object.
	 *
	 * @param            <T> Class to which the elements should belong to.
	 * @param jsonObject {@link JSONObject} that is being explored.
	 * @param key        Key label that corresponds to the elements.
	 * @param clazz      Class to which the elements should belong to.
	 * @return List of elements that corresponds to the key. If the key does not
	 *         exists returns empty list.
	 */
	public static <T> List<T> getListFromJson(JSONObject jsonObject, String key, Class<T> clazz) {
		List<T> jsonList = new ArrayList<>();
		try {
			Object tmp = jsonObject.get(key);
			try {
				if (tmp instanceof JSONArray) {
					jsonList = getListFromJsonList((JSONArray) tmp, clazz);
				} else {
					T element = (T) tmp;
					jsonList.add(element);
				}
			} catch (JSONException e) {
				System.err.println("Json parsing error. Expected object '" + clazz.getSimpleName() + "' under the tag '"
						+ key + "'. The following object does not match the provided format:\n"
						+ jsonObject.toString());
				return jsonList;
			}
			return jsonList;
		} catch (JSONException e) {
			return jsonList;
		}
	}

	/**
	 * The method converts the {@link JSONArray} object to {@link List} of objects
	 * of the given structure.
	 *
	 * @param           <T> Class to which the elements should belong to.
	 * @param jsonArray JSON array object.
	 * @param clazz     Class type that the elements of the array are.
	 * @return List of objects of type {@link T}.
	 */
	@SuppressWarnings("unchecked")
	public static <T> List<T> getListFromJsonList(JSONArray jsonArray, Class<T> clazz) {
		List<T> newList = new ArrayList<>();
		for (int i = 0; i < jsonArray.length(); i++) {
			T element = (T) jsonArray.get(i);
			newList.add(element);
		}
		return newList;
	}

	/**
	 * Method checks whether the provided path corresponds to an existing file with
	 * required reading permissions.
	 *
	 * @param path Path to the file.
	 * @return true if the file exists and can be read, false otherwise.
	 */
	public static boolean isValidReadFile(String path) {
		if (path == null || path.equals("")) {
			System.err.println("Path is not provided correctly.");
			return false;
		}
		File f = new File(path);
		if (!f.isFile()) {
			System.err.println("Provided path: \"" + path + "\" is not a file.");
			return false;
		} else {
			if (!f.canRead()) {
				System.err.println("Provided file: \"" + path + "\" is missing the reading permission.");
				return false;
			}
		}
		return true;
	}

	/**
	 * Debug printout.
	 *
	 * @param runConfig   Configuration of the APE run.
	 * @param domainSetup Domain information, including all the existing tools and
	 *                    types.
	 */
	public static void debugPrintout(APERunConfig runConfig, APEDomainSetup domainSetup) {
		if (runConfig.getDebugMode()) {

			/*
			 * Printing the constraint templates
			 */
			System.out.println("-------------------------------------------------------------");
			System.out.println("\tConstraint templates:");
			System.out.println("-------------------------------------------------------------");
			System.out.println(domainSetup.getConstraintFactory().printConstraintsCodes() + "\n");

			/*
			 * Printing the Module and Taxonomy Tree
			 */
			System.out.println("-------------------------------------------------------------");
			System.out.println("\tTool Taxonomy:");
			System.out.println("-------------------------------------------------------------");
			domainSetup.getAllModules().getRootPredicates().get(0).printTree(" ", domainSetup.getAllModules());
			System.out.println("\n-------------------------------------------------------------");
			System.out.println("\tData Taxonomy dimensions:");
			for (TaxonomyPredicate dimension : domainSetup.getAllTypes().getRootPredicates()) {
				System.out.println("\n-------------------------------------------------------------");
				System.out.println("\t" + dimension.getPredicateLabel() + "Taxonomy:");
				System.out.println("-------------------------------------------------------------");
				dimension.printTree(" ", domainSetup.getAllTypes());
			}

			/*
			 * Printing the tool annotations
			 */
			boolean noTools = true;
			System.out.println("-------------------------------------------------------------");
			System.out.println("\tAnnotated tools:");
			System.out.println("-------------------------------------------------------------");
			for (TaxonomyPredicate module : domainSetup.getAllModules().getModules()) {
				if (module instanceof Module) {
					System.out.println(module.toString());
					noTools = false;
				}
			}
			if (noTools) {
				System.out.println("\tNo annotated tools.");
			}

			/*
			 * Print out the constraints
			 */
			System.out.println("-------------------------------------------------------------");
			System.out.println("\tConstraints:");
			System.out.println("-------------------------------------------------------------");
			for (ConstraintTemplateData constr : domainSetup.getUnformattedConstr()) {
				System.out.println(domainSetup.getConstraintFactory().getDescription(constr));
			}
			if (domainSetup.getUnformattedConstr().isEmpty()) {
				System.out.println("\tNo constraints.");
			}
			System.out.println("-------------------------------------------------------------");
			
			int i = 1;
			for (Type input : runConfig.getProgramInputs()) {
				System.out.println((i++) + ". program input is " + input.toShortString());
			}
			System.out.println("-------------------------------------------------------------");
			i = 1;
			for (Type output : runConfig.getProgramOutputs()) {
				System.out.println((i++) + ". program output is " + output.toShortString());
			}
			System.out.println("-------------------------------------------------------------");
		}
	}

	/**
	 * Print header to illustrate the part of the synthesis that is being performed.
	 *
	 * @param argument TODO
	 * @param title    TODO
	 */
	public static void printHeader(Integer argument, String... title) {
		String arg = (argument == null) ? "" : (" " + argument);

		System.out.println("\n-------------------------------------------------------------");
		System.out.println("\t" + title[0] + arg);
		if (title.length > 1) {
			System.out.println("\t" + title[1] + arg);
		}
		System.out.println("-------------------------------------------------------------");
	}

	/**
	 * Provide a safe interface for iteration trough a list/set.
	 *
	 * @param          <E> Any type.
	 * @param currList List/set that is being evaluated.
	 * @return An empty list in case of {@code currList == null}, or
	 *         {@code currList} otherwise.
	 */
	public static <E> Collection<E> safe(Collection<E> currList) {
		return currList == null ? Collections.emptyList() : currList;
	}

	/**
	 * Provide a safe interface for getting an element from a list. In order to
	 * bypass "index out of bounds" error.
	 *
	 * @param          <E> Any type.
	 * @param currList List of elements.
	 * @param index    Index of the element that is to be returned.
	 * @return Element of the list, or null if the index is out of bounds.
	 */
	public static <E> E safeGet(List<E> currList, int index) {
		if (currList == null || index < 0 || currList.size() <= index) {
			return null;
		} else {
			return currList.get(index);
		}
	}

	/**
	 * Functions sets an element into a list at a specific place, if the element
	 * already exists, it overrides it. If the element is out of bound it creates
	 * null elements to fit the given size of the array and then adds the new
	 * element. If the index is negative number it does not change the array.
	 *
	 * @param         <E> Any type.
	 * @param list    List that is manipulated.
	 * @param index   Absolute position of the new element.
	 * @param element New element to be added to the list.
	 * @throws IndexOutOfBoundsException Exception if the index is out of range
	 *                                   (index &lt; 0).
	 */
	public static <E> void safeSet(List<E> list, int index, E element) {
		if (index < 0) {
			throw new IndexOutOfBoundsException();
		}
		if (list.size() == index) {
			list.add(element);
		} else if (list.size() >= index) {
			list.set(index, element);
		}
		if (list.size() < index) {
			for (int i = list.size(); i < index; i++) {
				list.add(null);
			}
			list.add(element);
		}
	}

	/**
	 * Count number of new lines in a Sting.
	 *
	 * @param inputString String that is evaluated.
	 * @return Number of lines in the String.
	 * @throws IOException In case that the string.
	 */
	public static int countNewLines(String inputString) throws IOException {
		try (InputStream stream = IOUtils.toInputStream(inputString, "UTF-8")) {
			byte[] c = new byte[1024];

			int readChars = stream.read(c);
			if (readChars == -1) {
				// bail out if nothing to read
				return 1;
			}

			// make it easy for the optimizer to tune this loop
			int count = 0;
			while (readChars == 1024) {
				for (int i = 0; i < 1024;) {
					if (c[i++] == '\n') {
						++count;
					}
				}
				readChars = stream.read(c);
			}

			// count remaining characters
			while (readChars != -1) {
				for (int i = 0; i < readChars; ++i) {
					if (c[i] == '\n') {
						++count;
					}
				}
				readChars = stream.read(c);
			}

			return count == 0 ? 1 : count;
		}
	}

	/**
	 * Read the file to a String.
	 *
	 * @param path     Path to the file.
	 * @param encoding The charset encoding.
	 * @return File content as a String.
	 * @throws IOException Error while reading the file.
	 */
	public static String readFile(String path, Charset encoding) throws IOException {
		byte[] encoded = Files.readAllBytes(Paths.get(path));
		return new String(encoded, encoding);
	}

	/**
	 * Timer start if in debug mode.
	 *
	 * @param timerID   the timer id
	 * @param debugMode the debug mode
	 */
	public static void timerStart(String timerID, Boolean debugMode) {
		if (debugMode) {
			timers.put(timerID, System.currentTimeMillis());
		} else {
			timers.put(timerID, (long) -1);
		}
	}
	
	public static long timerTimeLeft(String timerID, long timeout) {
		if(timers.get(timerID) == -1) {
			return 0;
		}
		
		long elapsedTimeMs = System.currentTimeMillis() - timers.get(timerID);
		long timeLeftMs = timeout - elapsedTimeMs;
		return timeLeftMs;
				
	}

	/**
	 * Timer restart and print.
	 *
	 * @param timerID     the timer id
	 * @param printString the print string
	 */
	public static void timerRestartAndPrint(String timerID, String printString) {
		if (timers.get(timerID) == -1) {
			return;
		}
		long printTime = System.currentTimeMillis() - timers.get(timerID);
		System.out.println(printString + " setup time: " + (printTime / 1000F) + " sec.");
		timers.put(timerID, System.currentTimeMillis());
	}

	/**
	 * Timer print solutions.
	 *
	 * @param timerID        the timer id
	 * @param solutionsFound the solutions found
	 */
	public static void timerPrintSolutions(String timerID, int solutionsFound) {
		if (timers.get(timerID) == -1) {
			return;
		}
		long printTime = System.currentTimeMillis() - timers.get(timerID);
		System.out.println(
				"\nAPE found " + solutionsFound + " solutions. Total solving time: " + (printTime / 1000F) + " sec.");
	}

	/**
	 * Timer print text.
	 *
	 * @param timerID the timer id
	 * @param text    the text
	 */
	public static void timerPrintText(String timerID, String text) {
		if (timers.get(timerID) == -1) {
			return;
		}
		long printTime = System.currentTimeMillis() - timers.get(timerID);
		System.out.println("\n" + text + " Running time: " + (printTime / 1000F) + " sec.");
	}

	/**
	 * Method converts tools annotated using 'bio.tools' standard (see <a href=
	 * "https://biotools.readthedocs.io/en/latest/api_usage_guide.html">bio.tools
	 * API</a>), into standard supported by the APE library.
	 * <p>
	 * In practice, the method takes a {@link JSONArray} as an argument, where each
	 * {@link JSONObject} in the array represents a tool annotated using 'bio.tools'
	 * standard, and returns a {@link JSONObject} that represents tool annotations
	 * that can be used by the APE library.
	 *
	 * @param bioToolsAnnotation A {@link JSONArray} object, that contains list of
	 *                           annotated tools ({@link JSONObject}s) according the
	 *                           bio.tools specification (see <a href=
	 *                           "https://biotools.readthedocs.io/en/latest/api_usage_guide.html">bio.tools
	 *                           API</a>)
	 * @return {@link JSONObject} that represents the tool annotation supported by
	 *         the APE library.
	 * @throws JSONException the json exception
	 */
	public static JSONObject convertBioTools2Ape(JSONArray bioToolsAnnotation) throws JSONException {
		JSONArray apeToolsAnnotations = new JSONArray();
		for (int i = 0; i < bioToolsAnnotation.length(); i++) {

			JSONObject bioJsonTool = bioToolsAnnotation.getJSONObject(i);
			List<JSONObject> functions = APEUtils.getListFromJson(bioJsonTool, "function", JSONObject.class);
			int functionNo = 1;
			for (JSONObject function : functions) {
				JSONObject apeJsonTool = new JSONObject();
				apeJsonTool.put("label", bioJsonTool.getString("name"));
				apeJsonTool.put("id", bioJsonTool.getString("biotoolsID") + functionNo++);

				JSONArray apeTaxonomyTerms = new JSONArray();

				JSONArray operations = function.getJSONArray("operation");
				for (int j = 0; j < operations.length(); j++) {
					JSONObject bioOperation = operations.getJSONObject(j);
					apeTaxonomyTerms.put(bioOperation.get("uri"));
				}
				apeJsonTool.put("taxonomyOperations", apeTaxonomyTerms);
//			reading inputs
				JSONArray apeInputs = new JSONArray();
				JSONArray bioInputs = function.getJSONArray("input");
//			for each input
				for (int j = 0; j < bioInputs.length(); j++) {
					JSONObject bioInput = bioInputs.getJSONObject(j);
					JSONObject apeInput = new JSONObject();
					JSONArray apeInputTypes = new JSONArray();
					JSONArray apeInputFormats = new JSONArray();
//				add all data types
					for (JSONObject bioType : APEUtils.getListFromJson(bioInput, "data", JSONObject.class)) {
						apeInputTypes.put(bioType.getString("uri"));
					}
					apeInput.put("data_0006", apeInputTypes);
//				add all data formats (or just the first one)
					for (JSONObject bioType : APEUtils.getListFromJson(bioInput, "format", JSONObject.class)) {
						apeInputFormats.put(bioType.getString("uri"));
					}
					apeInput.put("format_1915", apeInputFormats);

					apeInputs.put(apeInput);
				}
				apeJsonTool.put("inputs", apeInputs);

//			reading outputs
				JSONArray apeOutputs = new JSONArray();
				JSONArray bioOutputs = function.getJSONArray("output");
//			for each output
				for (int j = 0; j < bioOutputs.length(); j++) {

					JSONObject bioOutput = bioOutputs.getJSONObject(j);
					JSONObject apeOutput = new JSONObject();
					JSONArray apeOutputTypes = new JSONArray();
					JSONArray apeOutputFormats = new JSONArray();
//				add all data types
					for (JSONObject bioType : APEUtils.getListFromJson(bioOutput, "data", JSONObject.class)) {
						apeOutputTypes.put(bioType.getString("uri"));
					}
					apeOutput.put("data_0006", apeOutputTypes);
//				add all data formats
					for (JSONObject bioType : APEUtils.getListFromJson(bioOutput, "format", JSONObject.class)) {
						apeOutputFormats.put(bioType.getString("uri"));
					}
					apeOutput.put("format_1915", apeOutputFormats);

					apeOutputs.put(apeOutput);
				}
				apeJsonTool.put("outputs", apeOutputs);

				apeToolsAnnotations.put(apeJsonTool);
			}
		}

		return new JSONObject().put("functions", apeToolsAnnotations);
	}

	/**
	 * Convert cnf 2 human readable string.
	 *
	 * @param temp_sat_input the temp sat input
	 * @param mappings       the mappings
	 * @return the string
	 */
	public static String convertCNF2humanReadable(InputStream temp_sat_input, AtomMappings mappings) {
		StringBuilder humanReadable = new StringBuilder();
		Scanner scanner = new Scanner(temp_sat_input);
		scanner.nextLine();
		while (scanner.hasNextInt()) {
			int intAtom = scanner.nextInt();

			if (intAtom > 0) {
				Atom atom = mappings.findOriginal(intAtom);
				
				humanReadable.append(atom.toString()).append(" ");
			} else if (intAtom < 0) {
				Atom atom = mappings.findOriginal(-intAtom);
				humanReadable.append("-").append(atom.toString()).append(" ");
			} else {
				humanReadable.append("\n");
			}
		}
		scanner.close();

		return humanReadable.toString();
	}
	
	public static void write2file(InputStream temp_sat_input, File file, Boolean append) throws IOException {
		StringBuilder humanReadable = new StringBuilder();
		Scanner scanner = new Scanner(temp_sat_input);
		
		while (scanner.hasNextLine()) {
			String str = scanner.nextLine();

<<<<<<< HEAD
			humanReadable = humanReadable.append(str).append("\n");
=======
			humanReadable.append(str).append("\n");
>>>>>>> 8117f9e0
		}
		scanner.close();

		APEUtils.write2file(humanReadable.toString(), file, append);
	}

	/**
	 * Return the string without its last character.
	 *
	 * @param str Given string.
	 * @return A copy of the given string without its last character.
	 */
	public static String removeLastChar(String str) {
		if (str != null && str.length() > 0) {
			str = str.substring(0, str.length() - 1);
		}
		return str;
	}

	/**
	 * Return the string without its last N characters.
	 *
	 * @param str Given string.
	 * @param n   Number of characters to be removed.
	 * @return A copy of the given string without its last character.
	 */
	public static String removeNLastChar(String str, int n) {
		if (str != null && str.length() > 0) {
			str = str.substring(0, str.length() - n);
		}
		return str;
	}

	/**
	 * Method creates a label based on the list of predicates and the logical
	 * operator.
	 *
	 * @param relatedPredicates List of predicates that should be used to create the
	 *                          new label.
	 * @param logicOp           Logical operator that configures the label.
	 * @return String representing a new label made based on the predicates and the
	 *         logical operator.
	 */
	public static String getLabelFromList(SortedSet<TaxonomyPredicate> relatedPredicates, LogicOperation logicOp) {
		StringBuilder abstractLabel = new StringBuilder(logicOp.toStringSign());
		for (TaxonomyPredicate label : relatedPredicates) {
			abstractLabel.append(label.getPredicateLabel()).append(logicOp.toStringSign());
		}

		return abstractLabel.toString();
	}

	/**
	 * Print a warning to the console for the user to see.
	 *
	 * @param message The warning message.
	 * @param params  additional parameters (uses String.format)
	 */
	public static void printWarning(String message, Object... params) {
		System.out.println("\u001B[35mWARNING: " + String.format(message, params) + "\u001B[0m");
	}

	/**
	 * Disable System.err temporarily, enable again with {@link #enableErr}.
	 * 
	 */
	public static void disableErr() {
		System.setErr(nullStream);
	}

	/**
	 * Reset System.err to normal.
	 * 
	 */
	public static void enableErr() {
		System.setErr(original);
	}

	/**
	 * Clone the given JSON object
	 * 
	 * @param original - original JSON object
	 * @return copy of the original JSONObject.
	 */
	public static JSONObject clone(JSONObject original) {
		return new JSONObject(original, JSONObject.getNames(original));
	}

	/**
	 * Append text to the existing file. It adds the text at the end of the content of the file.
	 * @param file
	 * @param content
	 * @throws IOException
	 */
	public static void appendToFile(File file, String content) throws IOException {
		Writer fileWriter = new FileWriterWithEncoding(file, "ASCII", true);
		BufferedWriter writer = new BufferedWriter(fileWriter, 8192 * 4);
		writer.write(content);
		writer.close();
	}
	
	/**
	 * Prepend text to the existing file content and create a new file out of it.
	 * It adds the text at the beginning, before the existing content of the file.
	 * @param file
	 * @param prefix
	 * @throws IOException
	 */
	public static File concatIntoFile(String prefix, File file) throws IOException {
	    LineIterator li = FileUtils.lineIterator(file);
	    File tempFile = File.createTempFile("prependPrefix", ".tmp");
	    tempFile.deleteOnExit();
	    Writer fileWriter = new FileWriterWithEncoding(tempFile, "ASCII", true);
		BufferedWriter writer = new BufferedWriter(fileWriter);
	    try {
	    	writer.write(prefix);
	        while (li.hasNext()) {
	        	writer.write(li.next());
	        	writer.write("\n");
	        }
	    } finally {
	    	writer.close();
	    	li.close();
	    }
	    return tempFile;
	}

	public static int countLines(File cnfEncoding) {
		int lines = 0;
		try (BufferedReader b = new BufferedReader(new FileReader(cnfEncoding))) {
			while (b.readLine() != null) {
				lines++;
				
			}
		} catch (FileNotFoundException e) {
			e.printStackTrace();
		} catch (IOException e) {
			e.printStackTrace();
		}
		return lines;
	}
}<|MERGE_RESOLUTION|>--- conflicted
+++ resolved
@@ -731,11 +731,7 @@
 		while (scanner.hasNextLine()) {
 			String str = scanner.nextLine();
 
-<<<<<<< HEAD
-			humanReadable = humanReadable.append(str).append("\n");
-=======
 			humanReadable.append(str).append("\n");
->>>>>>> 8117f9e0
 		}
 		scanner.close();
 
