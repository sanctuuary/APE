--- conflicted
+++ resolved
@@ -108,16 +108,13 @@
     public JSONArray toJSONArray() {
         return new JSONArray(results.stream().map(ValidationResult::toJSON).collect(Collectors.toList()));
     }
-<<<<<<< HEAD
 
-    public Stream<ValidationResult> stream() {
-        return results.stream();
-    }
-
+    /**
+     * Override toString as a JSON
+     * @return String representation
+     */
     @Override
     public String toString() {
         return toJSONArray().toString(2);
     }
-=======
->>>>>>> 0174c3ea
 }