--- conflicted
+++ resolved
@@ -232,28 +232,6 @@
         return solution.toString();
     }
 
-<<<<<<< HEAD
-    /**
-     * Returns the negated solution in mapped format. Negating the original solution
-     * created by the SAT solver. Usually used to add to the solver to find new
-     * solutions.
-     *
-     * @return int[] representing the negated solution.
-     */
-    public int[] getNegatedMappedSolutionArray() {
-        List<Integer> negSol = new ArrayList<Integer>();
-        if (!unsat) {
-            for (Literal literal : relevantElements) {
-                if (literal.getWorkflowElementType() != WorkflowElement.MEMORY_TYPE) {
-                    negSol.add(literal.toNegatedMappedInt());
-                }
-            }
-        }
-        int[] negSolList = new int[negSol.size()];
-        for (int i = 0; i < negSol.size(); i++) {
-            negSolList[i] = negSol.get(i);
-        }
-=======
 	/**
 	 * Returns the negated solution in mapped format. Negating the original solution
 	 * created by the SAT solver. Usually used to add to the solver to find new
@@ -280,7 +258,6 @@
 		for (int i = 0; i < negSol.size(); i++) {
 			negSolList[i] = negSol.get(i);
 		}
->>>>>>> 6080e0ac
 
         return negSolList;
     }
