package nl.uu.cs.ape.sat.core.solutionStructure;

import guru.nidi.graphviz.attribute.*;
import guru.nidi.graphviz.model.Graph;
import nl.uu.cs.ape.sat.automaton.Block;
import nl.uu.cs.ape.sat.automaton.ModuleAutomaton;
import nl.uu.cs.ape.sat.automaton.State;
import nl.uu.cs.ape.sat.automaton.TypeAutomaton;
import nl.uu.cs.ape.sat.core.implSAT.SAT_SynthesisEngine;
import nl.uu.cs.ape.sat.core.implSAT.SAT_solution;
import nl.uu.cs.ape.sat.models.AbstractModule;
import nl.uu.cs.ape.sat.models.AuxTaxonomyPredicate;
import nl.uu.cs.ape.sat.models.Module;
import nl.uu.cs.ape.sat.models.Type;
import nl.uu.cs.ape.sat.models.enums.WorkflowElement;
import nl.uu.cs.ape.sat.models.logic.constructs.Literal;
import nl.uu.cs.ape.sat.utils.APEUtils;

import java.util.ArrayList;
import java.util.HashMap;
import java.util.List;
import java.util.Map;

import static guru.nidi.graphviz.model.Factory.*;

/**
 * The {@code SolutionWorkflow} class is used to represent a single workflow
 * solution. The workflow consists of multiple instances of {@link SolutionWorkflowNode}.
 *
 * @author Vedran Kasalica
 */
public class SolutionWorkflow {
<<<<<<< HEAD
=======
	/** List of module nodes ordered according to their position in the workflow. */
	private List<ModuleNode> moduleNodes;
	/**
	 * List of memory type nodes provided as the initial workflow input, ordered
	 * according the initial description (ape.config file).
	 */
	private List<TypeNode> workflowInputTypeStates;
	/**
	 * List of used type nodes provided as the final workflow output, ordered
	 * according the initial description (ape.config file).
	 */
	private List<TypeNode> workflowOutputTypeStates;
	/**
	 * Map of all {@code ModuleNodes}, where key value is the {@link State} provided
	 * by the {@link ModuleAutomaton}.
	 */
	private Map<State, ModuleNode> mappedModuleNodes;
	/**
	 * Map of all {@code MemTypeNode}, where key value is the {@link State} provided
	 * by the {@link TypeAutomaton}.
	 */
	private Map<State, TypeNode> mappedMemoryTypeNodes;
	/**
	 * Mapping used to allow us to determine the correlation between the usage of
	 * data instances and the actual tools that take the instance as input. A
	 * mapping is a pair of an Automaton {@link State} that depicts
	 * {@link WorkflowElement#USED_TYPE} and a {@link ModuleNode}.<br>
	 * <br>
	 * If the second is NULL, the data is used as WORKFLOW OUTPUT.
	 */
	private Map<State, ModuleNode> usedType2ToolMap;
	/** Non-structured solution obtained directly from the SAT output. */
	private SAT_solution nativeSolution;
	/** Graph representation of the data-flow workflow solution. */
	private SolutionGraph dataflowGraph;
	/** Graph representation of the control-flow workflow solution. */
	private SolutionGraph controlflowGraph;
	/** Index of the solution. */
	private int index;

	/**
	 * private Renderer renderedGraph;
	 * 
	 * /** Create the structure of the {@link SolutionWorkflow} based on the
	 * {@link ModuleAutomaton} and {@link TypeAutomaton} provided.
	 * 
	 * @param toolAutomaton
	 * @param typeAutomaton
	 * @throws Exception exception in case of a mismatch between the type of
	 *                   automaton states and workflow nodes.
	 */
	private SolutionWorkflow(ModuleAutomaton toolAutomaton, TypeAutomaton typeAutomaton)
			throws ExceptionInInitializerError {
		this.moduleNodes = new ArrayList<ModuleNode>();
		this.workflowInputTypeStates = new ArrayList<TypeNode>();
		this.workflowOutputTypeStates = new ArrayList<TypeNode>();
		this.mappedModuleNodes = new HashMap<State, ModuleNode>();
		this.mappedMemoryTypeNodes = new HashMap<State, TypeNode>();
		this.usedType2ToolMap = new HashMap<State, ModuleNode>();

		ModuleNode prev = null;
		for (State currState : toolAutomaton.getModuleStates()) {
			ModuleNode currNode = new ModuleNode(currState);
			currNode.setPrevModuleNode(prev);
			if (prev != null) {
				prev.setNextModuleNode(currNode);
			}
			this.moduleNodes.add(currNode);
			this.mappedModuleNodes.put(currState, currNode);
			prev = currNode;
		}

		for (Block currBlock : typeAutomaton.getMemoryTypesBlocks()) {
			/**
			 * typeGenerator represents the tool that created the current block of types as
			 * output. If NULL the block is the initial workflow input.
			 */
			ModuleNode typeGenerator = APEUtils.safeGet(moduleNodes, currBlock.getBlockNumber() - 1);
			for (State currState : currBlock.getStates()) {
				TypeNode currTypeNode = new TypeNode(currState);
				currTypeNode.setCreatedByModule(typeGenerator);
				if (typeGenerator != null) {
					typeGenerator.addOutputType(currTypeNode);
				}
				this.mappedMemoryTypeNodes.put(currState, currTypeNode);
				if (currBlock.getBlockNumber() == 0) {
					this.workflowInputTypeStates.add(currTypeNode);
				} else if (currBlock.getBlockNumber() == toolAutomaton.size()) {
//					this.workflowOutputTypeStates.add(currTypeNode); THIS IS WRONG
				}
			}
		}
		/**
		 * Use the used type blocks to define INPUT relationship between memory
		 * instances and tools (that use it as input). The types that are used as final
		 * workflow output are input for NULL object.
		 */
		for (Block currBlock : typeAutomaton.getUsedTypesBlocks()) {
			ModuleNode inputForTool = APEUtils.safeGet(moduleNodes, currBlock.getBlockNumber());
			for (State currState : currBlock.getStates()) {
				this.usedType2ToolMap.put(currState, inputForTool);
			}
		}
	}

	/**
	 * Create a solution workflow, based on the SAT output.
	 * 
	 * @param satSolution      - SAT solution, presented as array of integers.
	 * @param synthesisIntance - current synthesis instance
	 * @throws Exception in case of a mismatch between the type of automaton states
	 *                   and workflow nodes.
	 */
	public SolutionWorkflow(int[] satSolution, SAT_SynthesisEngine synthesisIntance) {
		/** Call for the default constructor. */
		this(synthesisIntance.getModuleAutomaton(), synthesisIntance.getTypeAutomaton());

		this.nativeSolution = new SAT_solution(satSolution, synthesisIntance);

		for (int mappedLiteral : satSolution) {
			if (mappedLiteral > synthesisIntance.getMappings().getMaxNumOfMappedAuxVar()) {
				Literal currLiteral = new Literal(Integer.toString(mappedLiteral), synthesisIntance.getMappings());
				if (!currLiteral.isNegated()) {
					if (currLiteral.getPredicate() instanceof AuxTaxonomyPredicate) {
						continue;
					} else if (currLiteral.isWorkflowElementType(WorkflowElement.MODULE)) {
						ModuleNode currNode = this.mappedModuleNodes.get(currLiteral.getUsedInStateArgument());
						if (currLiteral.getPredicate() instanceof Module) {
							currNode.setUsedModule((Module) currLiteral.getPredicate());
						} else {
							currNode.addAbstractDescriptionOfUsedType((AbstractModule) currLiteral.getPredicate());
						}
					} else if (currLiteral.isWorkflowElementType(WorkflowElement.MEMORY_TYPE)) {
						TypeNode currNode = this.mappedMemoryTypeNodes.get(currLiteral.getUsedInStateArgument());
						if (currLiteral.getPredicate() instanceof Type
								&& ((Type) currLiteral.getPredicate()).isSimplePredicate()) {
							currNode.addUsedType((Type) currLiteral.getPredicate());
						} else if (currLiteral.getPredicate() instanceof Type) {
							currNode.addAbstractDescriptionOfUsedType((Type) currLiteral.getPredicate());
						} else {
							/* Memory type cannot be anything else except a Type. */
						}
					} else if (currLiteral.isWorkflowElementType(WorkflowElement.USED_TYPE)
							&& ((Type) currLiteral.getPredicate()).isSimplePredicate()) {
						continue;
					} else if (currLiteral.isWorkflowElementType(WorkflowElement.MEM_TYPE_REFERENCE)
							&& ((State) (currLiteral.getPredicate())).getAbsoluteStateNumber() != -1) {
						/*
						 * Add all positive literals that describe memory type references that are not
						 * pointing to null state (NULL state has AbsoluteStateNumber == -1), i.e. that
						 * are valid.
						 */
						ModuleNode usedTypeNode = this.usedType2ToolMap.get(currLiteral.getUsedInStateArgument());
						TypeNode memoryTypeNode = this.mappedMemoryTypeNodes.get(currLiteral.getPredicate());
						int inputIndex = currLiteral.getUsedInStateArgument().getStateNumber();
						/** Keep the order of inputs as they were defined in the solution file. */
						if (usedTypeNode != null) {
							usedTypeNode.setInputType(inputIndex, memoryTypeNode);
						} else {
							APEUtils.safeSet(this.workflowOutputTypeStates, inputIndex, memoryTypeNode);
						}
						memoryTypeNode.addUsedByTool(usedTypeNode);
					}
				}
			}
		}

		/** Remove empty elements of the sets. */
		this.workflowInputTypeStates.removeIf(node -> node.isEmpty());

		this.workflowOutputTypeStates.removeIf(node -> node.isEmpty());

	}

	/**
	 * Method returns the list of nodes that represent operations in the workflow,
	 * in order in which they should be executed.
	 * 
	 * @return List of {@link ModuleNode} objects, in order in which they should be
	 *         executed.
	 */
	public List<ModuleNode> getModuleNodes() {
		return this.moduleNodes;
	}

	/**
	 * Method returns the set of initial data types that are given as an input to
	 * the workflow.
	 * 
	 * @return List of {@link TypeNode} objects, where each node describes a
	 *         specific data instance.
	 */
	public List<TypeNode> getWorkflowInputTypeStates() {
		return this.workflowInputTypeStates;
	}

	/**
	 * Method returns the set of final data types that are given as an output of the
	 * workflow.
	 * 
	 * @return List of {@link TypeNode} objects, where each node describes a
	 *         specific data instance.
	 */
	public List<TypeNode> getWorkflowOutputTypeStates() {
		return this.workflowOutputTypeStates;
	}

	/**
	 * Get non-structured solution obtained directly from the SAT output.
	 * 
	 * @return A {@link SAT_solution} object, that contains information about the
	 *         native SAT encoding, and how it translates into human
	 */
	public SAT_solution getNativeSATsolution() {
		return this.nativeSolution;
	}

	/**
	 * Get the graphical representation of the data-flow diagram in default
	 * {@link RankDir#TOP_TO_BOTTOM} direction.
	 * 
	 * @return the field {@link dataflowGraph}.
	 */
	public SolutionGraph getDataflowGraph() {
		if (this.dataflowGraph != null) {
			return this.dataflowGraph;
		} else {
			return generateFieldDataflowGraph("", RankDir.TOP_TO_BOTTOM);
		}
	}

	/**
	 * Get the graphical representation of the data-flow diagram with the required
	 * title and in the defined orientation.
	 * 
	 * @param title       - the title of the SolutionGraph
	 * @param orientation - orientation of the solution graph (e.g.
	 *                    {@link RankDir#TOP_TO_BOTTOM}
	 * @return the solution graph
	 */
	public SolutionGraph getDataflowGraph(String title, RankDir orientation) {
		if (this.dataflowGraph != null) {
			return this.dataflowGraph;
		} else {
			return generateFieldDataflowGraph(title, orientation);
		}
	}

	/**
	 * Get the graphical representation of the control-flow diagram in default
	 * {@link RankDir#TOP_TO_BOTTOM} direction.
	 * 
	 * @return the field {@link controlflowGraph}.
	 */
	public SolutionGraph getControlflowGraph() {
		if (this.controlflowGraph != null) {
			return this.controlflowGraph;
		} else {
			return generateFieldControlflowGraph("", RankDir.TOP_TO_BOTTOM);
		}
	}

	/**
	 * /** Get the graphical representation of the control-flow diagram with the
	 * required title and in the defined orientation.
	 * 
	 * @param title       - the title of the SolutionGraph
	 * @param orientation - orientation of the solution graph (e.g.
	 *                    {@link RankDir#TOP_TO_BOTTOM}
	 * @return the solution graph
	 */
	public SolutionGraph getControlflowGraph(String title, RankDir orientation) {
		if (this.controlflowGraph != null) {
			return this.controlflowGraph;
		} else {
			return generateFieldControlflowGraph(title, orientation);
		}
	}

	/**
	 * Returns the negated solution in mapped format. Negating the original solution
	 * created by the SAT solver. Usually used to add to the solver to find new
	 * solutions.
	 * 
	 * @return int[] representing the negated solution
	 */
	public int[] getNegatedMappedSolutionArray(boolean toolSeqRepeat) {
		return this.nativeSolution.getNegatedMappedSolutionArray(toolSeqRepeat);
	}

	/**
	 * Get a readable version of the workflow solution.
	 * 
	 * @return Printable String that represents the solution workflow.
	 */
	public String getReadableSolution() {
		StringBuilder solution = new StringBuilder();

		solution = solution.append("WORKFLOW_IN:{");
		int i = 0;
		for (TypeNode workflowInput : this.workflowInputTypeStates) {
			solution = solution.append(workflowInput.toString());
			if (++i < this.workflowInputTypeStates.size()) {
				solution = solution.append(", ");
			}
		}
		solution = solution.append("} |");

		for (ModuleNode currTool : this.moduleNodes) {
			solution = solution.append(" IN:{");
			i = 0;
			for (TypeNode toolInput : currTool.getInputTypes()) {
				if (!toolInput.isEmpty()) {
					if (i++ > 1) {
						solution = solution.append(", ");
					}
					solution = solution.append(toolInput.toString());
				}
			}
			solution = solution.append("} ").append(currTool.toString());
			solution = solution.append(" OUT:{");
			i = 0;
			for (TypeNode toolOutput : currTool.getOutputTypes()) {
				if (!toolOutput.isEmpty()) {
					if (i++ > 1) {
						solution = solution.append(", ");
					}
					solution = solution.append(toolOutput.toString());
				}
			}
			solution = solution.append("} |");
		}
		i = 0;
		solution = solution.append("WORKFLOW_OUT:{");
		for (TypeNode workflowOutput : this.workflowOutputTypeStates) {
			solution = solution.append(workflowOutput.toString());
			if (++i < this.workflowOutputTypeStates.size()) {
				solution = solution.append(", ");
			}
		}
		solution = solution.append("}");

		return solution.toString();
	}

	/**
	 * Get a graph that represent the solution in .dot format (see
	 * http://www.graphviz.org/).
	 * 
	 * @param title - title of the graph
	 * @return String that represents the solution workflow in .dot graph format.
	 */
	public String getSolutionDotFormat() {
		StringBuilder solution = new StringBuilder();

		String input = "\"Workflow INPUT\"";
		String output = "\"Workflow OUTPUT\"";
		boolean inputDefined = false, outputDefined = false;

		for (TypeNode workflowInput : this.workflowInputTypeStates) {
			if (!inputDefined) {
				System.out.println(input + " [shape=box, color = red];\n");
				inputDefined = true;
			}
			solution = solution.append(input + "->" + workflowInput.getNodeID() + ";\n");
			solution = solution.append(workflowInput.getDotDefinition());
		}

		for (ModuleNode currTool : this.moduleNodes) {
			solution = solution.append(currTool.getDotDefinition());
			for (TypeNode toolInput : currTool.getInputTypes()) {
				if (!toolInput.isEmpty()) {
					solution = solution.append(
							toolInput.getNodeID() + "->" + currTool.getNodeID() + "[label = in, fontsize = 10];\n");
				}
			}
			for (TypeNode toolOutput : currTool.getOutputTypes()) {
				if (!toolOutput.isEmpty()) {
					solution = solution.append(toolOutput.getDotDefinition());
					solution = solution.append(
							currTool.getNodeID() + "->" + toolOutput.getNodeID() + " [label = out, fontsize = 10];\n");
				}
			}
		}
		for (TypeNode workflowOutput : this.workflowOutputTypeStates) {
			if (!outputDefined) {
				solution = solution.append(output + " [shape=box, color = red];\n");
				outputDefined = true;
			}
			solution = solution.append(workflowOutput.getDotDefinition());
			solution = solution.append(workflowOutput.getNodeID() + "->" + output + ";\n");
		}

		return solution.toString();
	}

	/**
	 * Generate a graph that represent the data-flow solution and set is as the
	 * field {@link #dataflowGraph} of the current object .
	 * 
	 * @param title - title of the graph
	 * @return {@link Graph} object that represents the solution workflow.
	 */
	private SolutionGraph generateFieldDataflowGraph(String title, RankDir orientation) {
		Graph workflowGraph = graph(title).directed().graphAttr().with(orientation);

		String input = "Workflow INPUT" + "     ";
		String output = "Workflow OUTPUT" + "     ";
		boolean inputDefined = false, outputDefined = false;
		int index = 0;
		int workflowInNo = 1;
		for (TypeNode workflowInput : this.workflowInputTypeStates) {
			if (!inputDefined) {
				workflowGraph = workflowGraph.with(node(input).with(Color.RED, Shape.RECTANGLE, Style.BOLD));
				inputDefined = true;
			}
			workflowGraph = workflowInput.addTypeToGraph(workflowGraph);
			workflowGraph = workflowGraph.with(node(input).link(to(node(workflowInput.getNodeID()))
					.with(Label.of((workflowInNo++) + "  "), LinkAttr.weight(index++), Style.DOTTED)));
		}

		for (ModuleNode currTool : this.moduleNodes) {
			workflowGraph = currTool.addModuleToGraph(workflowGraph);
			int inputNo = 1;
			for (TypeNode toolInput : currTool.getInputTypes()) {
				if (!toolInput.isEmpty()) {
					workflowGraph = workflowGraph.with(node(toolInput.getNodeID()).link(to(node(currTool.getNodeID()))
							.with(Label.of("in " + (inputNo++) + "  "), Color.ORANGE, LinkAttr.weight(index++))));
				}
			}
			int outputNo = 1;
			for (TypeNode toolOutput : currTool.getOutputTypes()) {
				if (!toolOutput.isEmpty()) {
					workflowGraph = toolOutput.addTypeToGraph(workflowGraph);
					workflowGraph = workflowGraph.with(node(currTool.getNodeID()).link(to(node(toolOutput.getNodeID()))
							.with(Label.of("out " + (outputNo++) + "  "), Color.BLACK, LinkAttr.weight(index++))));
				}
			}
		}
		int workflowOutNo = 1;
		for (TypeNode workflowOutput : this.workflowOutputTypeStates) {
			if (!outputDefined) {
				workflowGraph = workflowGraph.with(node(output).with(Color.RED, Shape.RECTANGLE, Style.BOLD));
				outputDefined = true;
			}
			workflowGraph = workflowOutput.addTypeToGraph(workflowGraph);
			workflowGraph = workflowGraph.with(node(workflowOutput.getNodeID()).link(
					to(node(output)).with(Label.of((workflowOutNo++) + "  "), LinkAttr.weight(index++), Style.DOTTED)));
		}
		this.dataflowGraph = new SolutionGraph(workflowGraph);
		return this.dataflowGraph;
	}

	/**
	 * Generate a graph that represent the control-flow solution and set is as the
	 * field {@link #controlflowGraph} of the current object .
	 * 
	 * @param title - title of the graph
	 * @return {@link Graph} object that represents the solution workflow.
	 */
	private SolutionGraph generateFieldControlflowGraph(String title, RankDir orientation) {
		Graph workflowGraph = graph(title).directed().graphAttr().with(orientation);

		String input = "START" + "     ";
		String output = "END" + "     ";
		workflowGraph = workflowGraph.with(node(input).with(Color.BLACK, Style.BOLD));
		String prevNode = input;
		for (ModuleNode currTool : this.moduleNodes) {
			workflowGraph = currTool.addModuleToGraph(workflowGraph);
			workflowGraph = workflowGraph
					.with(node(prevNode).link(to(node(currTool.getNodeID())).with(Label.of("next   "), Color.RED)));
			prevNode = currTool.getNodeID();
		}
		workflowGraph = workflowGraph.with(node(output).with(Color.BLACK, Style.BOLD));
		workflowGraph = workflowGraph.with(node(prevNode).link(to(node(output)).with(Label.of("next   "), Color.RED)));

		this.controlflowGraph = new SolutionGraph(workflowGraph);
		return this.controlflowGraph;
	}

	public int getSolutionlength() {
		return this.moduleNodes.size();
	}

	/**
	 * Sets the index of the solution in all the solutions.
	 * 
	 * @param i
	 */
	public void setIndex(int i) {
		this.index = i;

	}

	/**
	 * Returns the index of the solution in all the solutions.
	 */
	public int getIndex() {
		return this.index;

	}

	/**
	 * Return the executable shell script, that corresponds to the given workflow.
	 * 
	 * @return String that represents the shell script for executing the given
	 *         workflow.
	 */
	public String getScriptExecution() {
		StringBuffer script = new StringBuffer("#!/bin/bash\n");
		script = script.append("if [ $# -ne " + workflowInputTypeStates.size() + " ]\n\tthen\n");
		script = script
				.append("\t\techo \"" + workflowInputTypeStates.size() + " argument(s) expected.\"\n\t\texit\nfi\n");
		int in = 1;
		for (TypeNode input : workflowInputTypeStates) {
			script = script.append(input.getShortNodeID() + "=$" + (in++) + "\n");
		}
		script = script.append("\n");
		for (ModuleNode operation : moduleNodes) {
			String code = operation.getUsedModule().getExecutionCode();
			if (code == null || code.equals("")) {
				script = script.append("\"Error. Tool '" + operation.getNodeLabel() + "' is missing the execution code.\"")
						.append("\n");
			} else {
				for (int i = 0; i < operation.getInputTypes().size(); i++) {
					code = code.replace("@input[" + i + "]", operation.getInputTypes().get(i).getShortNodeID());
				}
				for (int i = 0; i < operation.getOutputTypes().size(); i++) {
					code = code.replace("@output[" + i + "]", operation.getOutputTypes().get(i).getShortNodeID());
				}
				script = script.append(code).append("\n");
			}
		}
		int out = 1;
		for (TypeNode output : workflowOutputTypeStates) {
			script = script.append("echo \"" + (out++) + ". output is: $" + output.getShortNodeID() + "\"");
		}

		return script.toString();
	}
>>>>>>> 6080e0ac

    /**
     * List of module nodes ordered according to their position in the workflow.
     */
    private List<ModuleNode> moduleNodes;

    /**
     * List of memory type nodes provided as the initial workflow input, ordered
     * according the initial description (ape.config file).
     */
    private List<TypeNode> workflowInputTypeStates;

    /**
     * List of used type nodes provided as the final workflow output, ordered
     * according the initial description (ape.config file).
     */
    private List<TypeNode> workflowOutputTypeStates;

    /**
     * Map of all {@code ModuleNodes}, where key value is the {@link State} provided
     * by the {@link ModuleAutomaton}.
     */
    private Map<State, ModuleNode> mappedModuleNodes;

    /**
     * Map of all {@code MemTypeNode}, where key value is the {@link State} provided
     * by the {@link TypeAutomaton}.
     */
    private Map<State, TypeNode> mappedMemoryTypeNodes;

    /**
     * Mapping used to allow us to determine the correlation between the usage of
     * data instances and the actual tools that take the instance as input.
     * A mapping is a pair of an Automaton {@link State} that depicts
     * {@link WorkflowElement#USED_TYPE} and a {@link ModuleNode}.<br>
     * If the second is NULL, the data is used as WORKFLOW OUTPUT.
     */
    private Map<State, ModuleNode> usedType2ToolMap;

    /**
     * Non-structured solution obtained directly from the SAT output.
     */
    private SAT_solution nativeSolution;

    /**
     * Graph representation of the data-flow workflow solution.
     */
    private SolutionGraph dataflowGraph;

    /**
     * Graph representation of the control-flow workflow solution.
     */
    private SolutionGraph controlflowGraph;

    /**
     * Index of the solution.
     */
    private int index;

    /**
     * Create the structure of the {@link SolutionWorkflow} based on the
     * {@link ModuleAutomaton} and {@link TypeAutomaton} provided.
     *
     * @throws ExceptionInInitializerError exception in case of a mismatch between the type of
     *                                     automaton states and workflow nodes.
     */
    private SolutionWorkflow(ModuleAutomaton toolAutomaton, TypeAutomaton typeAutomaton)
            throws ExceptionInInitializerError {
        this.moduleNodes = new ArrayList<ModuleNode>();
        this.workflowInputTypeStates = new ArrayList<TypeNode>();
        this.workflowOutputTypeStates = new ArrayList<TypeNode>();
        this.mappedModuleNodes = new HashMap<State, ModuleNode>();
        this.mappedMemoryTypeNodes = new HashMap<State, TypeNode>();
        this.usedType2ToolMap = new HashMap<State, ModuleNode>();

        ModuleNode prev = null;
        for (State currState : toolAutomaton.getModuleStates()) {
            ModuleNode currNode = new ModuleNode(currState);
            currNode.setPrevModuleNode(prev);
            if (prev != null) {
                prev.setNextModuleNode(currNode);
            }
            this.moduleNodes.add(currNode);
            this.mappedModuleNodes.put(currState, currNode);
            prev = currNode;
        }

        for (Block currBlock : typeAutomaton.getMemoryTypesBlocks()) {
            /*
             * typeGenerator represents the tool that created the current block of types as
             * output. If NULL the block is the initial workflow input.
             */
            ModuleNode typeGenerator = APEUtils.safeGet(moduleNodes, currBlock.getBlockNumber() - 1);
            for (State currState : currBlock.getStates()) {
                TypeNode currTypeNode = new TypeNode(currState);
                currTypeNode.setCreatedByModule(typeGenerator);
                if (typeGenerator != null) {
                    typeGenerator.addOutputType(currTypeNode);
                }
                this.mappedMemoryTypeNodes.put(currState, currTypeNode);
                if (currBlock.getBlockNumber() == 0) {
                    this.workflowInputTypeStates.add(currTypeNode);
                } else if (currBlock.getBlockNumber() == toolAutomaton.size()) {
//					this.workflowOutputTypeStates.add(currTypeNode); THIS IS WRONG
                }
            }
        }
        /*
         * Use the used type blocks to define INPUT relationship between memory
         * instances and tools (that use it as input). The types that are used as final
         * workflow output are input for NULL object.
         */
        for (Block currBlock : typeAutomaton.getUsedTypesBlocks()) {
            ModuleNode inputForTool = APEUtils.safeGet(moduleNodes, currBlock.getBlockNumber());
            for (State currState : currBlock.getStates()) {
                this.usedType2ToolMap.put(currState, inputForTool);
            }
        }
    }

    /**
     * Create a solution workflow, based on the SAT output.
     *
     * @param satSolution       SAT solution, presented as array of integers.
     * @param synthesisInstance Current synthesis instance
     */
    public SolutionWorkflow(int[] satSolution, SAT_SynthesisEngine synthesisInstance) {
        /* Call for the default constructor. */
        this(synthesisInstance.getModuleAutomaton(), synthesisInstance.getTypeAutomaton());

        this.nativeSolution = new SAT_solution(satSolution, synthesisInstance);

        for (int mappedLiteral : satSolution) {
            if (mappedLiteral > synthesisInstance.getMappings().getMaxNumOfMappedAuxVar()) {
                Literal currLiteral = new Literal(Integer.toString(mappedLiteral), synthesisInstance.getMappings());
                if (!currLiteral.isNegated()) {
                    if (currLiteral.getPredicate() instanceof AuxTaxonomyPredicate) {
                        continue;
                    } else if (currLiteral.isWorkflowElementType(WorkflowElement.MODULE)) {
                        ModuleNode currNode = this.mappedModuleNodes.get(currLiteral.getUsedInStateArgument());
                        if (currLiteral.getPredicate() instanceof Module) {
                            currNode.setUsedModule((Module) currLiteral.getPredicate());
                        } else {
                            currNode.addAbstractDescriptionOfUsedType((AbstractModule) currLiteral.getPredicate());
                        }
                    } else if (currLiteral.isWorkflowElementType(WorkflowElement.MEMORY_TYPE)) {
                        TypeNode currNode = this.mappedMemoryTypeNodes.get(currLiteral.getUsedInStateArgument());
                        if (currLiteral.getPredicate() instanceof Type
                                && ((Type) currLiteral.getPredicate()).isSimplePredicate()) {
                            currNode.addUsedType((Type) currLiteral.getPredicate());
                        } else if (currLiteral.getPredicate() instanceof Type) {
                            currNode.addAbstractDescriptionOfUsedType((Type) currLiteral.getPredicate());
                        } else {
                            /* Memory type cannot be anything else except a Type. */
                        }
                    } else if (currLiteral.isWorkflowElementType(WorkflowElement.USED_TYPE)
                            && ((Type) currLiteral.getPredicate()).isSimplePredicate()) {
                        continue;
                    } else if (currLiteral.isWorkflowElementType(WorkflowElement.MEM_TYPE_REFERENCE)
                            && ((State) (currLiteral.getPredicate())).getAbsoluteStateNumber() != -1) {
                        /*
                         * Add all positive literals that describe memory type references that are not
                         * pointing to null state (NULL state has AbsoluteStateNumber == -1), i.e. that
                         * are valid.
                         */
                        ModuleNode usedTypeNode = this.usedType2ToolMap.get(currLiteral.getUsedInStateArgument());
                        TypeNode memoryTypeNode = this.mappedMemoryTypeNodes.get(currLiteral.getPredicate());
                        int inputIndex = currLiteral.getUsedInStateArgument().getStateNumber();
                        /* = Keep the order of inputs as they were defined in the solution file. */
                        if (usedTypeNode != null) {
                            usedTypeNode.setInputType(inputIndex, memoryTypeNode);
                        } else {
                            APEUtils.safeSet(this.workflowOutputTypeStates, inputIndex, memoryTypeNode);
                        }
                        memoryTypeNode.addUsedByTool(usedTypeNode);
                    }
                }
            }
        }

        /* Remove empty elements of the sets. */
        this.workflowInputTypeStates.removeIf(node -> node.isEmpty());

        this.workflowOutputTypeStates.removeIf(node -> node.isEmpty());

    }

    /**
     * Method returns the list of nodes that represent operations in the workflow,
     * in order in which they should be executed.
     *
     * @return List of {@link ModuleNode} objects, in order in which they should be executed.
     */
    public List<ModuleNode> getModuleNodes() {
        return this.moduleNodes;
    }

    /**
     * Method returns the set of initial data types that are given as an input to the workflow.
     *
     * @return List of {@link TypeNode} objects, where each node describes a specific data instance.
     */
    public List<TypeNode> getWorkflowInputTypeStates() {
        return this.workflowInputTypeStates;
    }

    /**
     * Method returns the set of final data types that are given as an output of the workflow.
     *
     * @return List of {@link TypeNode} objects, where each node describes a specific data instance.
     */
    public List<TypeNode> getWorkflowOutputTypeStates() {
        return this.workflowOutputTypeStates;
    }

    /**
     * Get non-structured solution obtained directly from the SAT output.
     *
     * @return A {@link SAT_solution} object, that contains information about the native SAT encoding, and how it translates into human .. ? TODO.
     */
    public SAT_solution getNativeSATsolution() {
        return this.nativeSolution;
    }

    /**
     * Get the graphical representation of the data-flow diagram in default
     * {@link RankDir#TOP_TO_BOTTOM} direction.
     *
     * @return the field {@link #dataflowGraph}.
     */
    public SolutionGraph getDataflowGraph() {
        if (this.dataflowGraph != null) {
            return this.dataflowGraph;
        } else {
            return generateFieldDataflowGraph("", RankDir.TOP_TO_BOTTOM);
        }
    }

    /**
     * Get the graphical representation of the data-flow diagram with the required
     * title and in the defined orientation.
     *
     * @param title       The title of the SolutionGraph.
     * @param orientation Orientation of the solution graph (e.g. {@link RankDir#TOP_TO_BOTTOM}.
     * @return The solution graph.
     */
    public SolutionGraph getDataflowGraph(String title, RankDir orientation) {
        if (this.dataflowGraph != null) {
            return this.dataflowGraph;
        } else {
            return generateFieldDataflowGraph(title, orientation);
        }
    }

    /**
     * Get the graphical representation of the control-flow diagram in default
     * {@link RankDir#TOP_TO_BOTTOM} direction.
     *
     * @return the field {@link #controlflowGraph}.
     */
    public SolutionGraph getControlflowGraph() {
        if (this.controlflowGraph != null) {
            return this.controlflowGraph;
        } else {
            return generateFieldControlflowGraph("", RankDir.TOP_TO_BOTTOM);
        }
    }

    /**
     * /** Get the graphical representation of the control-flow diagram with the
     * required title and in the defined orientation.
     *
     * @param title       The title of the SolutionGraph.
     * @param orientation Orientation of the solution graph (e.g. {@link RankDir#TOP_TO_BOTTOM}).
     * @return The solution graph.
     */
    public SolutionGraph getControlflowGraph(String title, RankDir orientation) {
        if (this.controlflowGraph != null) {
            return this.controlflowGraph;
        } else {
            return generateFieldControlflowGraph(title, orientation);
        }
    }

    /**
     * Returns the negated solution in mapped format. Negating the original solution
     * created by the SAT solver. Usually used to add to the solver to find new solutions.
     *
     * @return int[] representing the negated solution
     */
    public int[] getNegatedMappedSolutionArray() {
        return this.nativeSolution.getNegatedMappedSolutionArray();
    }

    /**
     * Get a readable version of the workflow solution.
     *
     * @return Printable String that represents the solution workflow.
     */
    public String getReadableSolution() {
        StringBuilder solution = new StringBuilder();

        solution = solution.append("WORKFLOW_IN:{");
        int i = 0;
        for (TypeNode workflowInput : this.workflowInputTypeStates) {
            solution = solution.append(workflowInput.toString());
            if (++i < this.workflowInputTypeStates.size()) {
                solution = solution.append(", ");
            }
        }
        solution = solution.append("} |");

        for (ModuleNode currTool : this.moduleNodes) {
            solution = solution.append(" IN:{");
            i = 0;
            for (TypeNode toolInput : currTool.getInputTypes()) {
                if (!toolInput.isEmpty()) {
                    if (i++ > 1) {
                        solution = solution.append(", ");
                    }
                    solution = solution.append(toolInput.toString());
                }
            }
            solution = solution.append("} ").append(currTool.toString());
            solution = solution.append(" OUT:{");
            i = 0;
            for (TypeNode toolOutput : currTool.getOutputTypes()) {
                if (!toolOutput.isEmpty()) {
                    if (i++ > 1) {
                        solution = solution.append(", ");
                    }
                    solution = solution.append(toolOutput.toString());
                }
            }
            solution = solution.append("} |");
        }
        i = 0;
        solution = solution.append("WORKFLOW_OUT:{");
        for (TypeNode workflowOutput : this.workflowOutputTypeStates) {
            solution = solution.append(workflowOutput.toString());
            if (++i < this.workflowOutputTypeStates.size()) {
                solution = solution.append(", ");
            }
        }
        solution = solution.append("}");

        return solution.toString();
    }

    /**
     * Get a graph that represent the solution in .dot format (see http://www.graphviz.org/).
     *
     * @return String that represents the solution workflow in .dot graph format.
     */
    public String getSolutionDotFormat() {
        StringBuilder solution = new StringBuilder();

        String input = "\"Workflow INPUT\"";
        String output = "\"Workflow OUTPUT\"";
        boolean inputDefined = false, outputDefined = false;

        for (TypeNode workflowInput : this.workflowInputTypeStates) {
            if (!inputDefined) {
                System.out.println(input + " [shape=box, color = red];\n");
                inputDefined = true;
            }
            solution = solution.append(input + "->" + workflowInput.getNodeID() + ";\n");
            solution = solution.append(workflowInput.getDotDefinition());
        }

        for (ModuleNode currTool : this.moduleNodes) {
            solution = solution.append(currTool.getDotDefinition());
            for (TypeNode toolInput : currTool.getInputTypes()) {
                if (!toolInput.isEmpty()) {
                    solution = solution.append(
                            toolInput.getNodeID() + "->" + currTool.getNodeID() + "[label = in, fontsize = 10];\n");
                }
            }
            for (TypeNode toolOutput : currTool.getOutputTypes()) {
                if (!toolOutput.isEmpty()) {
                    solution = solution.append(toolOutput.getDotDefinition());
                    solution = solution.append(
                            currTool.getNodeID() + "->" + toolOutput.getNodeID() + " [label = out, fontsize = 10];\n");
                }
            }
        }
        for (TypeNode workflowOutput : this.workflowOutputTypeStates) {
            if (!outputDefined) {
                solution = solution.append(output + " [shape=box, color = red];\n");
                outputDefined = true;
            }
            solution = solution.append(workflowOutput.getDotDefinition());
            solution = solution.append(workflowOutput.getNodeID() + "->" + output + ";\n");
        }

        return solution.toString();
    }

    /**
     * Generate a graph that represent the data-flow solution and set is as the
     * field {@link #dataflowGraph} of the current object .
     *
     * @param title Title of the graph.
     * @return The {@link Graph} object that represents the solution workflow.
     */
    private SolutionGraph generateFieldDataflowGraph(String title, RankDir orientation) {
        Graph workflowGraph = graph(title).directed().graphAttr().with(orientation);

        String input = "Workflow INPUT" + "     ";
        String output = "Workflow OUTPUT" + "     ";
        boolean inputDefined = false, outputDefined = false;
        int index = 0;
        int workflowInNo = 1;
        for (TypeNode workflowInput : this.workflowInputTypeStates) {
            if (!inputDefined) {
                workflowGraph = workflowGraph.with(node(input).with(Color.RED, Shape.RECTANGLE, Style.BOLD));
                inputDefined = true;
            }
            workflowGraph = workflowInput.addTypeToGraph(workflowGraph);
            workflowGraph = workflowGraph.with(node(input).link(to(node(workflowInput.getNodeID()))
                    .with(Label.of((workflowInNo++) + "  "), LinkAttr.weight(index++), Style.DOTTED)));
        }

        for (ModuleNode currTool : this.moduleNodes) {
            workflowGraph = currTool.addModuleToGraph(workflowGraph);
            int inputNo = 1;
            for (TypeNode toolInput : currTool.getInputTypes()) {
                if (!toolInput.isEmpty()) {
                    workflowGraph = workflowGraph.with(node(toolInput.getNodeID()).link(to(node(currTool.getNodeID()))
                            .with(Label.of("in " + (inputNo++) + "  "), Color.ORANGE, LinkAttr.weight(index++))));
                }
            }
            int outputNo = 1;
            for (TypeNode toolOutput : currTool.getOutputTypes()) {
                if (!toolOutput.isEmpty()) {
                    workflowGraph = toolOutput.addTypeToGraph(workflowGraph);
                    workflowGraph = workflowGraph.with(node(currTool.getNodeID()).link(to(node(toolOutput.getNodeID()))
                            .with(Label.of("out " + (outputNo++) + "  "), Color.BLACK, LinkAttr.weight(index++))));
                }
            }
        }
        int workflowOutNo = 1;
        for (TypeNode workflowOutput : this.workflowOutputTypeStates) {
            if (!outputDefined) {
                workflowGraph = workflowGraph.with(node(output).with(Color.RED, Shape.RECTANGLE, Style.BOLD));
                outputDefined = true;
            }
            workflowGraph = workflowOutput.addTypeToGraph(workflowGraph);
            workflowGraph = workflowGraph.with(node(workflowOutput.getNodeID()).link(
                    to(node(output)).with(Label.of((workflowOutNo++) + "  "), LinkAttr.weight(index++), Style.DOTTED)));
        }
        this.dataflowGraph = new SolutionGraph(workflowGraph);
        return this.dataflowGraph;
    }

    /**
     * Generate a graph that represent the control-flow solution and set is as the
     * field {@link #controlflowGraph} of the current object .
     *
     * @param title Title of the graph.
     * @return The {@link Graph} object that represents the solution workflow.
     */
    private SolutionGraph generateFieldControlflowGraph(String title, RankDir orientation) {
        Graph workflowGraph = graph(title).directed().graphAttr().with(orientation);

        String input = "START" + "     ";
        String output = "END" + "     ";
        workflowGraph = workflowGraph.with(node(input).with(Color.BLACK, Style.BOLD));
        String prevNode = input;
        for (ModuleNode currTool : this.moduleNodes) {
            workflowGraph = currTool.addModuleToGraph(workflowGraph);
            workflowGraph = workflowGraph
                    .with(node(prevNode).link(to(node(currTool.getNodeID())).with(Label.of("next   "), Color.RED)));
            prevNode = currTool.getNodeID();
        }
        workflowGraph = workflowGraph.with(node(output).with(Color.BLACK, Style.BOLD));
        workflowGraph = workflowGraph.with(node(prevNode).link(to(node(output)).with(Label.of("next   "), Color.RED)));

        this.controlflowGraph = new SolutionGraph(workflowGraph);
        return this.controlflowGraph;
    }

    /**
     * Gets solutionlength.
     *
     * @return the solutionlength
     */
    public int getSolutionlength() {
        return this.moduleNodes.size();
    }

    /**
     * Sets index.
     *
     * @param i Sets the index of the solution in all the solutions.
     */
    public void setIndex(int i) {
        this.index = i;
    }

    /**
     * Gets index.
     *
     * @return The index of the solution in all the solutions.
     */
    public int getIndex() {
        return this.index;
    }

    /**
     * Return the executable shell script, that corresponds to the given workflow.
     *
     * @return String that represents the shell script for executing the given workflow.
     */
    public String getScriptExecution() {
        StringBuffer script = new StringBuffer("#!/bin/bash\n");
        script = script.append("if [ $# -ne " + workflowInputTypeStates.size() + " ]\n\tthen\n");
        script = script
                .append("\t\techo \"" + workflowInputTypeStates.size() + " argument(s) expected.\"\n\t\texit\nfi\n");
        int in = 1;
        for (TypeNode input : workflowInputTypeStates) {
            script = script.append(input.getShortNodeID() + "=$" + (in++) + "\n");
        }
        script = script.append("\n");
        for (ModuleNode operation : moduleNodes) {
            String code = operation.getUsedModule().getExecutionCode();
            if (code == null || code.equals("")) {
                script = script.append("\"Error. Tool '" + operation.getNodeLabel() + "' is missing the execution code.\"")
                        .append("\n");
            } else {
                for (int i = 0; i < operation.getInputTypes().size(); i++) {
                    code = code.replace("@input[" + i + "]", operation.getInputTypes().get(i).getShortNodeID());
                }
                for (int i = 0; i < operation.getOutputTypes().size(); i++) {
                    code = code.replace("@output[" + i + "]", operation.getOutputTypes().get(i).getShortNodeID());
                }
                script = script.append(code).append("\n");
            }
        }
        int out = 1;
        for (TypeNode output : workflowOutputTypeStates) {
            script = script.append("echo \"" + (out++) + ". output is: $" + output.getShortNodeID() + "\"");
        }

        return script.toString();
    }
}<|MERGE_RESOLUTION|>--- conflicted
+++ resolved
@@ -30,549 +30,6 @@
  * @author Vedran Kasalica
  */
 public class SolutionWorkflow {
-<<<<<<< HEAD
-=======
-	/** List of module nodes ordered according to their position in the workflow. */
-	private List<ModuleNode> moduleNodes;
-	/**
-	 * List of memory type nodes provided as the initial workflow input, ordered
-	 * according the initial description (ape.config file).
-	 */
-	private List<TypeNode> workflowInputTypeStates;
-	/**
-	 * List of used type nodes provided as the final workflow output, ordered
-	 * according the initial description (ape.config file).
-	 */
-	private List<TypeNode> workflowOutputTypeStates;
-	/**
-	 * Map of all {@code ModuleNodes}, where key value is the {@link State} provided
-	 * by the {@link ModuleAutomaton}.
-	 */
-	private Map<State, ModuleNode> mappedModuleNodes;
-	/**
-	 * Map of all {@code MemTypeNode}, where key value is the {@link State} provided
-	 * by the {@link TypeAutomaton}.
-	 */
-	private Map<State, TypeNode> mappedMemoryTypeNodes;
-	/**
-	 * Mapping used to allow us to determine the correlation between the usage of
-	 * data instances and the actual tools that take the instance as input. A
-	 * mapping is a pair of an Automaton {@link State} that depicts
-	 * {@link WorkflowElement#USED_TYPE} and a {@link ModuleNode}.<br>
-	 * <br>
-	 * If the second is NULL, the data is used as WORKFLOW OUTPUT.
-	 */
-	private Map<State, ModuleNode> usedType2ToolMap;
-	/** Non-structured solution obtained directly from the SAT output. */
-	private SAT_solution nativeSolution;
-	/** Graph representation of the data-flow workflow solution. */
-	private SolutionGraph dataflowGraph;
-	/** Graph representation of the control-flow workflow solution. */
-	private SolutionGraph controlflowGraph;
-	/** Index of the solution. */
-	private int index;
-
-	/**
-	 * private Renderer renderedGraph;
-	 * 
-	 * /** Create the structure of the {@link SolutionWorkflow} based on the
-	 * {@link ModuleAutomaton} and {@link TypeAutomaton} provided.
-	 * 
-	 * @param toolAutomaton
-	 * @param typeAutomaton
-	 * @throws Exception exception in case of a mismatch between the type of
-	 *                   automaton states and workflow nodes.
-	 */
-	private SolutionWorkflow(ModuleAutomaton toolAutomaton, TypeAutomaton typeAutomaton)
-			throws ExceptionInInitializerError {
-		this.moduleNodes = new ArrayList<ModuleNode>();
-		this.workflowInputTypeStates = new ArrayList<TypeNode>();
-		this.workflowOutputTypeStates = new ArrayList<TypeNode>();
-		this.mappedModuleNodes = new HashMap<State, ModuleNode>();
-		this.mappedMemoryTypeNodes = new HashMap<State, TypeNode>();
-		this.usedType2ToolMap = new HashMap<State, ModuleNode>();
-
-		ModuleNode prev = null;
-		for (State currState : toolAutomaton.getModuleStates()) {
-			ModuleNode currNode = new ModuleNode(currState);
-			currNode.setPrevModuleNode(prev);
-			if (prev != null) {
-				prev.setNextModuleNode(currNode);
-			}
-			this.moduleNodes.add(currNode);
-			this.mappedModuleNodes.put(currState, currNode);
-			prev = currNode;
-		}
-
-		for (Block currBlock : typeAutomaton.getMemoryTypesBlocks()) {
-			/**
-			 * typeGenerator represents the tool that created the current block of types as
-			 * output. If NULL the block is the initial workflow input.
-			 */
-			ModuleNode typeGenerator = APEUtils.safeGet(moduleNodes, currBlock.getBlockNumber() - 1);
-			for (State currState : currBlock.getStates()) {
-				TypeNode currTypeNode = new TypeNode(currState);
-				currTypeNode.setCreatedByModule(typeGenerator);
-				if (typeGenerator != null) {
-					typeGenerator.addOutputType(currTypeNode);
-				}
-				this.mappedMemoryTypeNodes.put(currState, currTypeNode);
-				if (currBlock.getBlockNumber() == 0) {
-					this.workflowInputTypeStates.add(currTypeNode);
-				} else if (currBlock.getBlockNumber() == toolAutomaton.size()) {
-//					this.workflowOutputTypeStates.add(currTypeNode); THIS IS WRONG
-				}
-			}
-		}
-		/**
-		 * Use the used type blocks to define INPUT relationship between memory
-		 * instances and tools (that use it as input). The types that are used as final
-		 * workflow output are input for NULL object.
-		 */
-		for (Block currBlock : typeAutomaton.getUsedTypesBlocks()) {
-			ModuleNode inputForTool = APEUtils.safeGet(moduleNodes, currBlock.getBlockNumber());
-			for (State currState : currBlock.getStates()) {
-				this.usedType2ToolMap.put(currState, inputForTool);
-			}
-		}
-	}
-
-	/**
-	 * Create a solution workflow, based on the SAT output.
-	 * 
-	 * @param satSolution      - SAT solution, presented as array of integers.
-	 * @param synthesisIntance - current synthesis instance
-	 * @throws Exception in case of a mismatch between the type of automaton states
-	 *                   and workflow nodes.
-	 */
-	public SolutionWorkflow(int[] satSolution, SAT_SynthesisEngine synthesisIntance) {
-		/** Call for the default constructor. */
-		this(synthesisIntance.getModuleAutomaton(), synthesisIntance.getTypeAutomaton());
-
-		this.nativeSolution = new SAT_solution(satSolution, synthesisIntance);
-
-		for (int mappedLiteral : satSolution) {
-			if (mappedLiteral > synthesisIntance.getMappings().getMaxNumOfMappedAuxVar()) {
-				Literal currLiteral = new Literal(Integer.toString(mappedLiteral), synthesisIntance.getMappings());
-				if (!currLiteral.isNegated()) {
-					if (currLiteral.getPredicate() instanceof AuxTaxonomyPredicate) {
-						continue;
-					} else if (currLiteral.isWorkflowElementType(WorkflowElement.MODULE)) {
-						ModuleNode currNode = this.mappedModuleNodes.get(currLiteral.getUsedInStateArgument());
-						if (currLiteral.getPredicate() instanceof Module) {
-							currNode.setUsedModule((Module) currLiteral.getPredicate());
-						} else {
-							currNode.addAbstractDescriptionOfUsedType((AbstractModule) currLiteral.getPredicate());
-						}
-					} else if (currLiteral.isWorkflowElementType(WorkflowElement.MEMORY_TYPE)) {
-						TypeNode currNode = this.mappedMemoryTypeNodes.get(currLiteral.getUsedInStateArgument());
-						if (currLiteral.getPredicate() instanceof Type
-								&& ((Type) currLiteral.getPredicate()).isSimplePredicate()) {
-							currNode.addUsedType((Type) currLiteral.getPredicate());
-						} else if (currLiteral.getPredicate() instanceof Type) {
-							currNode.addAbstractDescriptionOfUsedType((Type) currLiteral.getPredicate());
-						} else {
-							/* Memory type cannot be anything else except a Type. */
-						}
-					} else if (currLiteral.isWorkflowElementType(WorkflowElement.USED_TYPE)
-							&& ((Type) currLiteral.getPredicate()).isSimplePredicate()) {
-						continue;
-					} else if (currLiteral.isWorkflowElementType(WorkflowElement.MEM_TYPE_REFERENCE)
-							&& ((State) (currLiteral.getPredicate())).getAbsoluteStateNumber() != -1) {
-						/*
-						 * Add all positive literals that describe memory type references that are not
-						 * pointing to null state (NULL state has AbsoluteStateNumber == -1), i.e. that
-						 * are valid.
-						 */
-						ModuleNode usedTypeNode = this.usedType2ToolMap.get(currLiteral.getUsedInStateArgument());
-						TypeNode memoryTypeNode = this.mappedMemoryTypeNodes.get(currLiteral.getPredicate());
-						int inputIndex = currLiteral.getUsedInStateArgument().getStateNumber();
-						/** Keep the order of inputs as they were defined in the solution file. */
-						if (usedTypeNode != null) {
-							usedTypeNode.setInputType(inputIndex, memoryTypeNode);
-						} else {
-							APEUtils.safeSet(this.workflowOutputTypeStates, inputIndex, memoryTypeNode);
-						}
-						memoryTypeNode.addUsedByTool(usedTypeNode);
-					}
-				}
-			}
-		}
-
-		/** Remove empty elements of the sets. */
-		this.workflowInputTypeStates.removeIf(node -> node.isEmpty());
-
-		this.workflowOutputTypeStates.removeIf(node -> node.isEmpty());
-
-	}
-
-	/**
-	 * Method returns the list of nodes that represent operations in the workflow,
-	 * in order in which they should be executed.
-	 * 
-	 * @return List of {@link ModuleNode} objects, in order in which they should be
-	 *         executed.
-	 */
-	public List<ModuleNode> getModuleNodes() {
-		return this.moduleNodes;
-	}
-
-	/**
-	 * Method returns the set of initial data types that are given as an input to
-	 * the workflow.
-	 * 
-	 * @return List of {@link TypeNode} objects, where each node describes a
-	 *         specific data instance.
-	 */
-	public List<TypeNode> getWorkflowInputTypeStates() {
-		return this.workflowInputTypeStates;
-	}
-
-	/**
-	 * Method returns the set of final data types that are given as an output of the
-	 * workflow.
-	 * 
-	 * @return List of {@link TypeNode} objects, where each node describes a
-	 *         specific data instance.
-	 */
-	public List<TypeNode> getWorkflowOutputTypeStates() {
-		return this.workflowOutputTypeStates;
-	}
-
-	/**
-	 * Get non-structured solution obtained directly from the SAT output.
-	 * 
-	 * @return A {@link SAT_solution} object, that contains information about the
-	 *         native SAT encoding, and how it translates into human
-	 */
-	public SAT_solution getNativeSATsolution() {
-		return this.nativeSolution;
-	}
-
-	/**
-	 * Get the graphical representation of the data-flow diagram in default
-	 * {@link RankDir#TOP_TO_BOTTOM} direction.
-	 * 
-	 * @return the field {@link dataflowGraph}.
-	 */
-	public SolutionGraph getDataflowGraph() {
-		if (this.dataflowGraph != null) {
-			return this.dataflowGraph;
-		} else {
-			return generateFieldDataflowGraph("", RankDir.TOP_TO_BOTTOM);
-		}
-	}
-
-	/**
-	 * Get the graphical representation of the data-flow diagram with the required
-	 * title and in the defined orientation.
-	 * 
-	 * @param title       - the title of the SolutionGraph
-	 * @param orientation - orientation of the solution graph (e.g.
-	 *                    {@link RankDir#TOP_TO_BOTTOM}
-	 * @return the solution graph
-	 */
-	public SolutionGraph getDataflowGraph(String title, RankDir orientation) {
-		if (this.dataflowGraph != null) {
-			return this.dataflowGraph;
-		} else {
-			return generateFieldDataflowGraph(title, orientation);
-		}
-	}
-
-	/**
-	 * Get the graphical representation of the control-flow diagram in default
-	 * {@link RankDir#TOP_TO_BOTTOM} direction.
-	 * 
-	 * @return the field {@link controlflowGraph}.
-	 */
-	public SolutionGraph getControlflowGraph() {
-		if (this.controlflowGraph != null) {
-			return this.controlflowGraph;
-		} else {
-			return generateFieldControlflowGraph("", RankDir.TOP_TO_BOTTOM);
-		}
-	}
-
-	/**
-	 * /** Get the graphical representation of the control-flow diagram with the
-	 * required title and in the defined orientation.
-	 * 
-	 * @param title       - the title of the SolutionGraph
-	 * @param orientation - orientation of the solution graph (e.g.
-	 *                    {@link RankDir#TOP_TO_BOTTOM}
-	 * @return the solution graph
-	 */
-	public SolutionGraph getControlflowGraph(String title, RankDir orientation) {
-		if (this.controlflowGraph != null) {
-			return this.controlflowGraph;
-		} else {
-			return generateFieldControlflowGraph(title, orientation);
-		}
-	}
-
-	/**
-	 * Returns the negated solution in mapped format. Negating the original solution
-	 * created by the SAT solver. Usually used to add to the solver to find new
-	 * solutions.
-	 * 
-	 * @return int[] representing the negated solution
-	 */
-	public int[] getNegatedMappedSolutionArray(boolean toolSeqRepeat) {
-		return this.nativeSolution.getNegatedMappedSolutionArray(toolSeqRepeat);
-	}
-
-	/**
-	 * Get a readable version of the workflow solution.
-	 * 
-	 * @return Printable String that represents the solution workflow.
-	 */
-	public String getReadableSolution() {
-		StringBuilder solution = new StringBuilder();
-
-		solution = solution.append("WORKFLOW_IN:{");
-		int i = 0;
-		for (TypeNode workflowInput : this.workflowInputTypeStates) {
-			solution = solution.append(workflowInput.toString());
-			if (++i < this.workflowInputTypeStates.size()) {
-				solution = solution.append(", ");
-			}
-		}
-		solution = solution.append("} |");
-
-		for (ModuleNode currTool : this.moduleNodes) {
-			solution = solution.append(" IN:{");
-			i = 0;
-			for (TypeNode toolInput : currTool.getInputTypes()) {
-				if (!toolInput.isEmpty()) {
-					if (i++ > 1) {
-						solution = solution.append(", ");
-					}
-					solution = solution.append(toolInput.toString());
-				}
-			}
-			solution = solution.append("} ").append(currTool.toString());
-			solution = solution.append(" OUT:{");
-			i = 0;
-			for (TypeNode toolOutput : currTool.getOutputTypes()) {
-				if (!toolOutput.isEmpty()) {
-					if (i++ > 1) {
-						solution = solution.append(", ");
-					}
-					solution = solution.append(toolOutput.toString());
-				}
-			}
-			solution = solution.append("} |");
-		}
-		i = 0;
-		solution = solution.append("WORKFLOW_OUT:{");
-		for (TypeNode workflowOutput : this.workflowOutputTypeStates) {
-			solution = solution.append(workflowOutput.toString());
-			if (++i < this.workflowOutputTypeStates.size()) {
-				solution = solution.append(", ");
-			}
-		}
-		solution = solution.append("}");
-
-		return solution.toString();
-	}
-
-	/**
-	 * Get a graph that represent the solution in .dot format (see
-	 * http://www.graphviz.org/).
-	 * 
-	 * @param title - title of the graph
-	 * @return String that represents the solution workflow in .dot graph format.
-	 */
-	public String getSolutionDotFormat() {
-		StringBuilder solution = new StringBuilder();
-
-		String input = "\"Workflow INPUT\"";
-		String output = "\"Workflow OUTPUT\"";
-		boolean inputDefined = false, outputDefined = false;
-
-		for (TypeNode workflowInput : this.workflowInputTypeStates) {
-			if (!inputDefined) {
-				System.out.println(input + " [shape=box, color = red];\n");
-				inputDefined = true;
-			}
-			solution = solution.append(input + "->" + workflowInput.getNodeID() + ";\n");
-			solution = solution.append(workflowInput.getDotDefinition());
-		}
-
-		for (ModuleNode currTool : this.moduleNodes) {
-			solution = solution.append(currTool.getDotDefinition());
-			for (TypeNode toolInput : currTool.getInputTypes()) {
-				if (!toolInput.isEmpty()) {
-					solution = solution.append(
-							toolInput.getNodeID() + "->" + currTool.getNodeID() + "[label = in, fontsize = 10];\n");
-				}
-			}
-			for (TypeNode toolOutput : currTool.getOutputTypes()) {
-				if (!toolOutput.isEmpty()) {
-					solution = solution.append(toolOutput.getDotDefinition());
-					solution = solution.append(
-							currTool.getNodeID() + "->" + toolOutput.getNodeID() + " [label = out, fontsize = 10];\n");
-				}
-			}
-		}
-		for (TypeNode workflowOutput : this.workflowOutputTypeStates) {
-			if (!outputDefined) {
-				solution = solution.append(output + " [shape=box, color = red];\n");
-				outputDefined = true;
-			}
-			solution = solution.append(workflowOutput.getDotDefinition());
-			solution = solution.append(workflowOutput.getNodeID() + "->" + output + ";\n");
-		}
-
-		return solution.toString();
-	}
-
-	/**
-	 * Generate a graph that represent the data-flow solution and set is as the
-	 * field {@link #dataflowGraph} of the current object .
-	 * 
-	 * @param title - title of the graph
-	 * @return {@link Graph} object that represents the solution workflow.
-	 */
-	private SolutionGraph generateFieldDataflowGraph(String title, RankDir orientation) {
-		Graph workflowGraph = graph(title).directed().graphAttr().with(orientation);
-
-		String input = "Workflow INPUT" + "     ";
-		String output = "Workflow OUTPUT" + "     ";
-		boolean inputDefined = false, outputDefined = false;
-		int index = 0;
-		int workflowInNo = 1;
-		for (TypeNode workflowInput : this.workflowInputTypeStates) {
-			if (!inputDefined) {
-				workflowGraph = workflowGraph.with(node(input).with(Color.RED, Shape.RECTANGLE, Style.BOLD));
-				inputDefined = true;
-			}
-			workflowGraph = workflowInput.addTypeToGraph(workflowGraph);
-			workflowGraph = workflowGraph.with(node(input).link(to(node(workflowInput.getNodeID()))
-					.with(Label.of((workflowInNo++) + "  "), LinkAttr.weight(index++), Style.DOTTED)));
-		}
-
-		for (ModuleNode currTool : this.moduleNodes) {
-			workflowGraph = currTool.addModuleToGraph(workflowGraph);
-			int inputNo = 1;
-			for (TypeNode toolInput : currTool.getInputTypes()) {
-				if (!toolInput.isEmpty()) {
-					workflowGraph = workflowGraph.with(node(toolInput.getNodeID()).link(to(node(currTool.getNodeID()))
-							.with(Label.of("in " + (inputNo++) + "  "), Color.ORANGE, LinkAttr.weight(index++))));
-				}
-			}
-			int outputNo = 1;
-			for (TypeNode toolOutput : currTool.getOutputTypes()) {
-				if (!toolOutput.isEmpty()) {
-					workflowGraph = toolOutput.addTypeToGraph(workflowGraph);
-					workflowGraph = workflowGraph.with(node(currTool.getNodeID()).link(to(node(toolOutput.getNodeID()))
-							.with(Label.of("out " + (outputNo++) + "  "), Color.BLACK, LinkAttr.weight(index++))));
-				}
-			}
-		}
-		int workflowOutNo = 1;
-		for (TypeNode workflowOutput : this.workflowOutputTypeStates) {
-			if (!outputDefined) {
-				workflowGraph = workflowGraph.with(node(output).with(Color.RED, Shape.RECTANGLE, Style.BOLD));
-				outputDefined = true;
-			}
-			workflowGraph = workflowOutput.addTypeToGraph(workflowGraph);
-			workflowGraph = workflowGraph.with(node(workflowOutput.getNodeID()).link(
-					to(node(output)).with(Label.of((workflowOutNo++) + "  "), LinkAttr.weight(index++), Style.DOTTED)));
-		}
-		this.dataflowGraph = new SolutionGraph(workflowGraph);
-		return this.dataflowGraph;
-	}
-
-	/**
-	 * Generate a graph that represent the control-flow solution and set is as the
-	 * field {@link #controlflowGraph} of the current object .
-	 * 
-	 * @param title - title of the graph
-	 * @return {@link Graph} object that represents the solution workflow.
-	 */
-	private SolutionGraph generateFieldControlflowGraph(String title, RankDir orientation) {
-		Graph workflowGraph = graph(title).directed().graphAttr().with(orientation);
-
-		String input = "START" + "     ";
-		String output = "END" + "     ";
-		workflowGraph = workflowGraph.with(node(input).with(Color.BLACK, Style.BOLD));
-		String prevNode = input;
-		for (ModuleNode currTool : this.moduleNodes) {
-			workflowGraph = currTool.addModuleToGraph(workflowGraph);
-			workflowGraph = workflowGraph
-					.with(node(prevNode).link(to(node(currTool.getNodeID())).with(Label.of("next   "), Color.RED)));
-			prevNode = currTool.getNodeID();
-		}
-		workflowGraph = workflowGraph.with(node(output).with(Color.BLACK, Style.BOLD));
-		workflowGraph = workflowGraph.with(node(prevNode).link(to(node(output)).with(Label.of("next   "), Color.RED)));
-
-		this.controlflowGraph = new SolutionGraph(workflowGraph);
-		return this.controlflowGraph;
-	}
-
-	public int getSolutionlength() {
-		return this.moduleNodes.size();
-	}
-
-	/**
-	 * Sets the index of the solution in all the solutions.
-	 * 
-	 * @param i
-	 */
-	public void setIndex(int i) {
-		this.index = i;
-
-	}
-
-	/**
-	 * Returns the index of the solution in all the solutions.
-	 */
-	public int getIndex() {
-		return this.index;
-
-	}
-
-	/**
-	 * Return the executable shell script, that corresponds to the given workflow.
-	 * 
-	 * @return String that represents the shell script for executing the given
-	 *         workflow.
-	 */
-	public String getScriptExecution() {
-		StringBuffer script = new StringBuffer("#!/bin/bash\n");
-		script = script.append("if [ $# -ne " + workflowInputTypeStates.size() + " ]\n\tthen\n");
-		script = script
-				.append("\t\techo \"" + workflowInputTypeStates.size() + " argument(s) expected.\"\n\t\texit\nfi\n");
-		int in = 1;
-		for (TypeNode input : workflowInputTypeStates) {
-			script = script.append(input.getShortNodeID() + "=$" + (in++) + "\n");
-		}
-		script = script.append("\n");
-		for (ModuleNode operation : moduleNodes) {
-			String code = operation.getUsedModule().getExecutionCode();
-			if (code == null || code.equals("")) {
-				script = script.append("\"Error. Tool '" + operation.getNodeLabel() + "' is missing the execution code.\"")
-						.append("\n");
-			} else {
-				for (int i = 0; i < operation.getInputTypes().size(); i++) {
-					code = code.replace("@input[" + i + "]", operation.getInputTypes().get(i).getShortNodeID());
-				}
-				for (int i = 0; i < operation.getOutputTypes().size(); i++) {
-					code = code.replace("@output[" + i + "]", operation.getOutputTypes().get(i).getShortNodeID());
-				}
-				script = script.append(code).append("\n");
-			}
-		}
-		int out = 1;
-		for (TypeNode output : workflowOutputTypeStates) {
-			script = script.append("echo \"" + (out++) + ". output is: $" + output.getShortNodeID() + "\"");
-		}
-
-		return script.toString();
-	}
->>>>>>> 6080e0ac
 
     /**
      * List of module nodes ordered according to their position in the workflow.
@@ -863,8 +320,8 @@
      *
      * @return int[] representing the negated solution
      */
-    public int[] getNegatedMappedSolutionArray() {
-        return this.nativeSolution.getNegatedMappedSolutionArray();
+    public int[] getNegatedMappedSolutionArray(boolean toolSeqRepeat) {
+        return this.nativeSolution.getNegatedMappedSolutionArray(toolSeqRepeat);
     }
 
     /**
