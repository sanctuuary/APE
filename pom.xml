--- conflicted
+++ resolved
@@ -66,7 +66,6 @@
 				</executions>
 			</plugin>
 			<plugin>
-<<<<<<< HEAD
           		<groupId>org.apache.maven.plugins</groupId>
           		<artifactId>maven-surefire-plugin</artifactId>
           		<version>3.0.0-M4</version>
@@ -82,11 +81,6 @@
 					</formats>
 					<check />
 				</configuration>
-=======
-				<groupId>org.apache.maven.plugins</groupId>
-				<artifactId>maven-surefire-plugin</artifactId>
-				<version>3.0.0-M4</version>
->>>>>>> 2bf9fbb3
 			</plugin>
 		</plugins>
 	</build>
