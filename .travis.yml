<<<<<<< HEAD
language: java

# Cobertura is not supported in JDK11 so you must downgrade the JDK that Travis uses if you want to use Cobertura with Travis.
# See https://github.com/cobertura/cobertura/issues/381
jdk:
  - openjdk8

notifications:
  webhooks: https://outlook.office.com/webhook/3d8e5085-15c4-4958-a6b3-2b60c8b797e4@d72758a0-a446-4e0f-a0aa-4bf95a4a10e7/TravisCI/1d6d563ba4014e34b073eab8c200d61f/8c18a7c8-be05-4398-8ba1-0d22da27a984

script: "mvn cobertura:cobertura"

after_success:
  - bash <(curl -s https://codecov.io/bash)
=======
notifications:
  webhooks: https://outlook.office.com/webhook/3d8e5085-15c4-4958-a6b3-2b60c8b797e4@d72758a0-a446-4e0f-a0aa-4bf95a4a10e7/TravisCI/1d6d563ba4014e34b073eab8c200d61f/8c18a7c8-be05-4398-8ba1-0d22da27a984
stages:
  - Test

jobs:
  include:
    # Unit tests
    - stage: Test
      name: "Unit tests"
      language: java

    # CWL test
    - stage: Test
      name: "Validate CWL output"
      dist: focal
      language: java
      before_install:
        - sudo apt-get -y install python3 python3-pip
        - pip3 install cwlref-runner
      script:
        # Build JAR
        - mvn package -DskipTests=true
        # Run use case
        - git clone https://github.com/sanctuuary/APE_UseCases
        - cd APE_UseCases
        - java -jar ../target/APE-*-executable.jar ./GeoGMT/E0/config.json
        # Validate with CWL runner
        - cd ./GeoGMT/E0/CWL
        - cwltool --enable-dev --validate workflowSolution_0.cwl
>>>>>>> 2bf9fbb3
<|MERGE_RESOLUTION|>--- conflicted
+++ resolved
@@ -1,19 +1,3 @@
-<<<<<<< HEAD
-language: java
-
-# Cobertura is not supported in JDK11 so you must downgrade the JDK that Travis uses if you want to use Cobertura with Travis.
-# See https://github.com/cobertura/cobertura/issues/381
-jdk:
-  - openjdk8
-
-notifications:
-  webhooks: https://outlook.office.com/webhook/3d8e5085-15c4-4958-a6b3-2b60c8b797e4@d72758a0-a446-4e0f-a0aa-4bf95a4a10e7/TravisCI/1d6d563ba4014e34b073eab8c200d61f/8c18a7c8-be05-4398-8ba1-0d22da27a984
-
-script: "mvn cobertura:cobertura"
-
-after_success:
-  - bash <(curl -s https://codecov.io/bash)
-=======
 notifications:
   webhooks: https://outlook.office.com/webhook/3d8e5085-15c4-4958-a6b3-2b60c8b797e4@d72758a0-a446-4e0f-a0aa-4bf95a4a10e7/TravisCI/1d6d563ba4014e34b073eab8c200d61f/8c18a7c8-be05-4398-8ba1-0d22da27a984
 stages:
@@ -44,4 +28,19 @@
         # Validate with CWL runner
         - cd ./GeoGMT/E0/CWL
         - cwltool --enable-dev --validate workflowSolution_0.cwl
->>>>>>> 2bf9fbb3
+
+
+language: java
+
+# Cobertura is not supported in JDK11 so you must downgrade the JDK that Travis uses if you want to use Cobertura with Travis.
+# See https://github.com/cobertura/cobertura/issues/381
+jdk:
+  - openjdk8
+
+notifications:
+  webhooks: https://outlook.office.com/webhook/3d8e5085-15c4-4958-a6b3-2b60c8b797e4@d72758a0-a446-4e0f-a0aa-4bf95a4a10e7/TravisCI/1d6d563ba4014e34b073eab8c200d61f/8c18a7c8-be05-4398-8ba1-0d22da27a984
+
+script: "mvn cobertura:cobertura"
+
+after_success:
+  - bash <(curl -s https://codecov.io/bash)