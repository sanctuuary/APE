cff-version: 1.2.0
title: APE (Automated Pipeline Explorer)
message: >-
  If you use this software, please cite it using the
  metadata from this file.
type: software
authors:
  - given-names: Vedran
    family-names: Kasalica
    email: v.kasalica@esciencecenter.nl
    affiliation: Netherlands eScience Center, Netherlands
    orcid: 'https://orcid.org/0000-0002-0097-1056'
  - family-names: Anna-Lena
    given-names: Lamprecht
    email: anna-lena.lamprecht@uni-potsdam.de
<<<<<<< HEAD
    affiliation: University of Potsdam, Germany
=======
    affiliation: University of Potsdam
>>>>>>> c98f2e27
    orcid: 'https://orcid.org/0000-0003-1953-5606'
  - family-names: Koen
    given-names: Haverkort
    affiliation: Utrect University, Netherlans
    orcid: 'https://orcid.org/0009-0005-4904-0868'
  - family-names: Maurin
    given-names: Voshol
identifiers:
  - type: doi
    value: 10.5281/zenodo.5638988
repository-code: 'https://github.com/sanctuuary/APE/'
url: 'https://ape-framework.readthedocs.io/en/latest/'
abstract: >-
  APE (Automated Pipeline Explorer) is a command line tool and Java API for the automated exploration of possible computational pipelines (scientific workflows) from large collections of computational tools.

  APE relies on a semantic domain model that includes tool and type taxonomies as controlled vocabularies for the description of computational tools, and functional tool annotations (inputs, outputs, operations performed) using terms from these taxonomies. Based on this domain model and a specification of the available workflow inputs, the intended workflow outputs and possibly additional constraints, APE then computes possible workflows.

  Internally, APE uses a component-based program synthesis approach. It translates the domain knowledge and workflow specification into logical formulas that are then fed to a SAT solver to compute satisfying instances. These solutions are then translated into the actual candidate workflows.
keywords:
  - automated workflow composition
  - workflow synthesis
license: Apache-2.0
commit: e9d88243841fde2b0dc5fd3888d54199bde897cb
version: 2.1.8
date-released: '2023-10-27'<|MERGE_RESOLUTION|>--- conflicted
+++ resolved
@@ -13,15 +13,11 @@
   - family-names: Anna-Lena
     given-names: Lamprecht
     email: anna-lena.lamprecht@uni-potsdam.de
-<<<<<<< HEAD
     affiliation: University of Potsdam, Germany
-=======
-    affiliation: University of Potsdam
->>>>>>> c98f2e27
     orcid: 'https://orcid.org/0000-0003-1953-5606'
   - family-names: Koen
     given-names: Haverkort
-    affiliation: Utrect University, Netherlans
+    affiliation: Utrect University, Netherlands
     orcid: 'https://orcid.org/0009-0005-4904-0868'
   - family-names: Maurin
     given-names: Voshol
